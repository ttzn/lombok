/*
 * Copyright (C) 2020 The Project Lombok Authors.
 * 
 * Permission is hereby granted, free of charge, to any person obtaining a copy
 * of this software and associated documentation files (the "Software"), to deal
 * in the Software without restriction, including without limitation the rights
 * to use, copy, modify, merge, publish, distribute, sublicense, and/or sell
 * copies of the Software, and to permit persons to whom the Software is
 * furnished to do so, subject to the following conditions:
 * 
 * The above copyright notice and this permission notice shall be included in
 * all copies or substantial portions of the Software.
 * 
 * THE SOFTWARE IS PROVIDED "AS IS", WITHOUT WARRANTY OF ANY KIND, EXPRESS OR
 * IMPLIED, INCLUDING BUT NOT LIMITED TO THE WARRANTIES OF MERCHANTABILITY,
 * FITNESS FOR A PARTICULAR PURPOSE AND NONINFRINGEMENT. IN NO EVENT SHALL THE
 * AUTHORS OR COPYRIGHT HOLDERS BE LIABLE FOR ANY CLAIM, DAMAGES OR OTHER
 * LIABILITY, WHETHER IN AN ACTION OF CONTRACT, TORT OR OTHERWISE, ARISING FROM,
 * OUT OF OR IN CONNECTION WITH THE SOFTWARE OR THE USE OR OTHER DEALINGS IN
 * THE SOFTWARE.
 */
package lombok.eclipse.agent;

import static lombok.eclipse.EcjAugments.EclipseAugments.CompilationUnit_javadoc;

import java.lang.reflect.Method;
import java.util.Map;

import org.eclipse.jdt.core.ICompilationUnit;
import org.eclipse.jdt.core.IJavaElement;
import org.eclipse.jdt.core.IMember;
import org.eclipse.jdt.internal.compiler.ast.ASTNode;
import org.eclipse.jdt.internal.compiler.ast.AbstractMethodDeclaration;
import org.eclipse.jdt.internal.compiler.ast.TypeDeclaration;
import org.eclipse.jdt.internal.core.CompilationUnit;
import org.eclipse.jdt.internal.core.SourceMethod;
import org.eclipse.jdt.internal.ui.text.javadoc.JavadocContentAccess2;

import lombok.eclipse.handlers.EclipseHandlerUtil;
import lombok.permit.Permit;

public class PatchJavadoc {
	
	public static String getHTMLContentFromSource(String original, IJavaElement member) {
		if (original != null) {
			return original;
		}
		
		if (member instanceof SourceMethod) {
			SourceMethod sourceMethod = (SourceMethod) member;
			ICompilationUnit iCompilationUnit = sourceMethod.getCompilationUnit();
			if (iCompilationUnit instanceof CompilationUnit) {
				CompilationUnit compilationUnit = (CompilationUnit) iCompilationUnit;
<<<<<<< HEAD
				Map<String, String> docs = CompilationUnit_javadoc.get(compilationUnit);
=======
				Map<String, String> docs = EclipseAugments.CompilationUnit_javadoc.get(compilationUnit);
				if (docs == null) return null;
>>>>>>> f2698ea1
				
				String signature = getSignature(sourceMethod);
				String rawJavadoc = docs.get(signature);
				if (rawJavadoc == null) return null;
				
				return Reflection.javadoc2HTML((IMember) member, member, rawJavadoc);
			}
		}
		
		return null;
	}
	
	public static StringBuffer printMethod(AbstractMethodDeclaration methodDeclaration, Integer tab, StringBuffer output, TypeDeclaration type) {
		if (methodDeclaration.compilationResult.compilationUnit instanceof CompilationUnit) {
			Map<String, String> docs = CompilationUnit_javadoc.get((CompilationUnit) methodDeclaration.compilationResult.compilationUnit);
			if (docs != null) {
				String signature = EclipseHandlerUtil.getSignature(type, methodDeclaration);
				String rawJavadoc = docs.get(signature);
				if (rawJavadoc != null) {
					for (String line : rawJavadoc.split("\r?\n")) {
						ASTNode.printIndent(tab, output).append(line).append("\n");
					}
				}
			}
		}
		return methodDeclaration.print(tab, output);
	}
	
	private static String getSignature(SourceMethod sourceMethod) {
		StringBuilder sb = new StringBuilder();
		sb.append(sourceMethod.getParent().getElementName());
		sb.append(".");
		sb.append(sourceMethod.getElementName());
		sb.append("(");
		for (String type : sourceMethod.getParameterTypes()) {
			sb.append(type);
		}
		sb.append(")");
		
		return sb.toString();
	}
	
	/**
	 * The method <code>javadoc2HTML</code> changed 2014-12 to accept an
	 * additional IJavaElement parameter. To support older versions, try to
	 * find that one too.
	 */
	private static class Reflection {
		private static final Method javadoc2HTML;
		private static final Method oldJavadoc2HTML;
		static {
			Method a = null, b = null;
			
			try {
				a = Permit.getMethod(JavadocContentAccess2.class, "javadoc2HTML", IMember.class, IJavaElement.class, String.class);
			} catch (Throwable t) {}
			try {
				b = Permit.getMethod(JavadocContentAccess2.class, "javadoc2HTML", IMember.class, String.class);
			} catch (Throwable t) {}
			
			javadoc2HTML = a;
			oldJavadoc2HTML = b;
		}
		
		private static String javadoc2HTML(IMember member, IJavaElement element, String rawJavadoc) {
			if (javadoc2HTML != null) {
				try {
					return (String) javadoc2HTML.invoke(null, member, element, rawJavadoc);
				} catch (Throwable t) {
					return null;
				}
			}
			if (oldJavadoc2HTML != null) {
				try {
					return (String) oldJavadoc2HTML.invoke(null, member, rawJavadoc);
				} catch (Throwable t) {
					return null;
				}
			}
			return null;
		}
	}
}<|MERGE_RESOLUTION|>--- conflicted
+++ resolved
@@ -51,12 +51,9 @@
 			ICompilationUnit iCompilationUnit = sourceMethod.getCompilationUnit();
 			if (iCompilationUnit instanceof CompilationUnit) {
 				CompilationUnit compilationUnit = (CompilationUnit) iCompilationUnit;
-<<<<<<< HEAD
+				
 				Map<String, String> docs = CompilationUnit_javadoc.get(compilationUnit);
-=======
-				Map<String, String> docs = EclipseAugments.CompilationUnit_javadoc.get(compilationUnit);
 				if (docs == null) return null;
->>>>>>> f2698ea1
 				
 				String signature = getSignature(sourceMethod);
 				String rawJavadoc = docs.get(signature);
