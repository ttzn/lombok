--- conflicted
+++ resolved
@@ -217,13 +217,8 @@
 		}
 		
 		public abstract List<EclipseNode> generateFields(SingularData data, EclipseNode builderType);
-<<<<<<< HEAD
 		public abstract void generateMethods(SingularData data, boolean deprecate, EclipseNode builderType, boolean fluent, boolean chain);
-		public abstract void appendBuildCode(SingularData data, EclipseNode builderType, List<Statement> statements, char[] targetVariableName);
-=======
-		public abstract void generateMethods(SingularData data, EclipseNode builderType, boolean fluent, boolean chain);
 		public abstract void appendBuildCode(SingularData data, EclipseNode builderType, List<Statement> statements, char[] targetVariableName, String builderVariable);
->>>>>>> 14550d40
 		
 		public boolean requiresCleaning() {
 			try {
@@ -313,8 +308,7 @@
 		
 		private static final char[] SIZE_TEXT = new char[] {'s', 'i', 'z', 'e'};
 		
-		/** Generates 'this.<em>name</em>.size()' as an expression; if nullGuard is true, it's this.name == null ? 0 : this.name.size(). 
-		 * @param builderVariable */
+		/** Generates 'this.<em>name</em>.size()' as an expression; if nullGuard is true, it's this.name == null ? 0 : this.name.size(). */
 		protected Expression getSize(EclipseNode builderType, char[] name, boolean nullGuard, String builderVariable) {
 			MessageSend invoke = new MessageSend();
 			Reference thisRef = getBuilderReference(builderVariable);
@@ -354,9 +348,7 @@
 			return new QualifiedTypeReference(TypeConstants.JAVA_LANG_OBJECT, NULL_POSS);
 		}
 		
-		/**
-		 * @return a {@link SingleNameReference} to the builder in the variable <code>builderVariable</code>. If <code>builderVariable == "this"</code>, a {@link ThisReference} is returned.
-		 */
+		/** @return a {@code SingleNameReference} to the builder in the variable <code>builderVariable</code>. If {@ code builderVariable == "this"}, a {@code ThisReference} is returned. */
 		protected static Reference getBuilderReference(String builderVariable) {
 			if ("this".equals(builderVariable)) {
 				return new ThisReference(0, 0);
