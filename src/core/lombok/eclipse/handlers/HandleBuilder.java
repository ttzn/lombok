/*
 * Copyright (C) 2013-2018 The Project Lombok Authors.
 * 
 * Permission is hereby granted, free of charge, to any person obtaining a copy
 * of this software and associated documentation files (the "Software"), to deal
 * in the Software without restriction, including without limitation the rights
 * to use, copy, modify, merge, publish, distribute, sublicense, and/or sell
 * copies of the Software, and to permit persons to whom the Software is
 * furnished to do so, subject to the following conditions:
 * 
 * The above copyright notice and this permission notice shall be included in
 * all copies or substantial portions of the Software.
 * 
 * THE SOFTWARE IS PROVIDED "AS IS", WITHOUT WARRANTY OF ANY KIND, EXPRESS OR
 * IMPLIED, INCLUDING BUT NOT LIMITED TO THE WARRANTIES OF MERCHANTABILITY,
 * FITNESS FOR A PARTICULAR PURPOSE AND NONINFRINGEMENT. IN NO EVENT SHALL THE
 * AUTHORS OR COPYRIGHT HOLDERS BE LIABLE FOR ANY CLAIM, DAMAGES OR OTHER
 * LIABILITY, WHETHER IN AN ACTION OF CONTRACT, TORT OR OTHERWISE, ARISING FROM,
 * OUT OF OR IN CONNECTION WITH THE SOFTWARE OR THE USE OR OTHER DEALINGS IN
 * THE SOFTWARE.
 */
package lombok.eclipse.handlers;

import static lombok.eclipse.Eclipse.*;
import static lombok.core.handlers.HandlerUtil.*;
import static lombok.eclipse.handlers.EclipseHandlerUtil.*;

import java.util.ArrayList;
import java.util.Arrays;
import java.util.Collections;
import java.util.List;

import org.eclipse.jdt.internal.compiler.ast.ASTNode;
import org.eclipse.jdt.internal.compiler.ast.AbstractMethodDeclaration;
import org.eclipse.jdt.internal.compiler.ast.AbstractVariableDeclaration;
import org.eclipse.jdt.internal.compiler.ast.AllocationExpression;
import org.eclipse.jdt.internal.compiler.ast.Annotation;
import org.eclipse.jdt.internal.compiler.ast.Argument;
import org.eclipse.jdt.internal.compiler.ast.Assignment;
import org.eclipse.jdt.internal.compiler.ast.CompilationUnitDeclaration;
import org.eclipse.jdt.internal.compiler.ast.ConditionalExpression;
import org.eclipse.jdt.internal.compiler.ast.ConstructorDeclaration;
import org.eclipse.jdt.internal.compiler.ast.EqualExpression;
import org.eclipse.jdt.internal.compiler.ast.Expression;
import org.eclipse.jdt.internal.compiler.ast.FalseLiteral;
import org.eclipse.jdt.internal.compiler.ast.FieldDeclaration;
import org.eclipse.jdt.internal.compiler.ast.FieldReference;
import org.eclipse.jdt.internal.compiler.ast.IfStatement;
import org.eclipse.jdt.internal.compiler.ast.MessageSend;
import org.eclipse.jdt.internal.compiler.ast.MethodDeclaration;
import org.eclipse.jdt.internal.compiler.ast.NullLiteral;
import org.eclipse.jdt.internal.compiler.ast.OperatorIds;
import org.eclipse.jdt.internal.compiler.ast.ParameterizedQualifiedTypeReference;
import org.eclipse.jdt.internal.compiler.ast.ParameterizedSingleTypeReference;
import org.eclipse.jdt.internal.compiler.ast.QualifiedThisReference;
import org.eclipse.jdt.internal.compiler.ast.QualifiedTypeReference;
import org.eclipse.jdt.internal.compiler.ast.ReturnStatement;
import org.eclipse.jdt.internal.compiler.ast.SingleNameReference;
import org.eclipse.jdt.internal.compiler.ast.SingleTypeReference;
import org.eclipse.jdt.internal.compiler.ast.Statement;
import org.eclipse.jdt.internal.compiler.ast.ThisReference;
import org.eclipse.jdt.internal.compiler.ast.TrueLiteral;
import org.eclipse.jdt.internal.compiler.ast.TypeDeclaration;
import org.eclipse.jdt.internal.compiler.ast.TypeParameter;
import org.eclipse.jdt.internal.compiler.ast.TypeReference;
import org.eclipse.jdt.internal.compiler.ast.UnaryExpression;
import org.eclipse.jdt.internal.compiler.classfmt.ClassFileConstants;
import org.eclipse.jdt.internal.compiler.lookup.ClassScope;
import org.eclipse.jdt.internal.compiler.lookup.MethodScope;
import org.eclipse.jdt.internal.compiler.lookup.TypeConstants;
import org.eclipse.jdt.internal.compiler.lookup.TypeIds;
import org.mangosdk.spi.ProviderFor;

import lombok.AccessLevel;
import lombok.Builder;
import lombok.Builder.ObtainVia;
import lombok.ConfigurationKeys;
import lombok.Singular;
import lombok.ToString;
import lombok.core.AST.Kind;
import lombok.core.handlers.HandlerUtil;
import lombok.core.handlers.InclusionExclusionUtils.Included;
import lombok.core.AnnotationValues;
import lombok.core.HandlerPriority;
import lombok.eclipse.Eclipse;
import lombok.eclipse.EclipseAnnotationHandler;
import lombok.eclipse.EclipseNode;
import lombok.eclipse.handlers.EclipseSingularsRecipes.EclipseSingularizer;
import lombok.eclipse.handlers.EclipseSingularsRecipes.SingularData;
import lombok.eclipse.handlers.HandleConstructor.SkipIfConstructorExists;
import lombok.experimental.NonFinal;

@ProviderFor(EclipseAnnotationHandler.class)
@HandlerPriority(-1024) //-2^10; to ensure we've picked up @FieldDefault's changes (-2048) but @Value hasn't removed itself yet (-512), so that we can error on presence of it on the builder classes.
public class HandleBuilder extends EclipseAnnotationHandler<Builder> {
	private HandleConstructor handleConstructor = new HandleConstructor();
	
	private static final char[] CLEAN_FIELD_NAME = "$lombokUnclean".toCharArray();
	private static final char[] CLEAN_METHOD_NAME = "$lombokClean".toCharArray();
	
	private static final boolean toBoolean(Object expr, boolean defaultValue) {
		if (expr == null) return defaultValue;
		if (expr instanceof FalseLiteral) return false;
		if (expr instanceof TrueLiteral) return true;
		return ((Boolean) expr).booleanValue();
	}
	
<<<<<<< HEAD
	public static class BuilderFieldData {
=======
	private static class BuilderFieldData {
		Annotation[] annotations;
>>>>>>> aee4e76d
		TypeReference type;
		char[] rawName;
		char[] name;
		char[] nameOfDefaultProvider;
		char[] nameOfSetFlag;
		SingularData singularData;
		ObtainVia obtainVia;
		EclipseNode obtainViaNode;
		EclipseNode originalFieldNode;
		
		List<EclipseNode> createdFields = new ArrayList<EclipseNode>();
	}
	
	private static boolean equals(String a, char[] b) {
		if (a.length() != b.length) return false;
		for (int i = 0; i < b.length; i++) {
			if (a.charAt(i) != b[i]) return false;
		}
		return true;
	}
	
	private static boolean equals(String a, char[][] b) {
		if (a == null || a.isEmpty()) return b.length == 0;
		String[] aParts = a.split("\\.");
		if (aParts.length != b.length) return false;
		for (int i = 0; i < b.length; i++) {
			if (!equals(aParts[i], b[i])) return false;
		}
		return true;
	}
	
	private static final char[] DEFAULT_PREFIX = {'$', 'd', 'e', 'f', 'a', 'u', 'l', 't', '$'};
	private static final char[] SET_PREFIX = {'$', 's', 'e', 't'};
	
	private static final char[] prefixWith(char[] prefix, char[] name) {
		char[] out = new char[prefix.length + name.length];
		System.arraycopy(prefix, 0, out, 0, prefix.length);
		System.arraycopy(name, 0, out, prefix.length, name.length);
		return out;
	}
	
	@Override public void handle(AnnotationValues<Builder> annotation, Annotation ast, EclipseNode annotationNode) {
		handleFlagUsage(annotationNode, ConfigurationKeys.BUILDER_FLAG_USAGE, "@Builder");

		long p = (long) ast.sourceStart << 32 | ast.sourceEnd;
		
		Builder builderInstance = annotation.getInstance();
		
		// These exist just to support the 'old' lombok.experimental.Builder, which had these properties. lombok.Builder no longer has them.
		boolean fluent = toBoolean(annotation.getActualExpression("fluent"), true);
		boolean chain = toBoolean(annotation.getActualExpression("chain"), true);
		
		String builderMethodName = builderInstance.builderMethodName();
		String buildMethodName = builderInstance.buildMethodName();
		String builderClassName = builderInstance.builderClassName();
		String toBuilderMethodName = "toBuilder";
		boolean toBuilder = builderInstance.toBuilder();
		List<char[]> typeArgsForToBuilder = null;
		
		if (builderMethodName == null) builderMethodName = "builder";
		if (buildMethodName == null) builderMethodName = "build";
		if (builderClassName == null) builderClassName = "";
		
		if (!checkName("builderMethodName", builderMethodName, annotationNode)) return;
		if (!checkName("buildMethodName", buildMethodName, annotationNode)) return;
		if (!builderClassName.isEmpty()) {
			if (!checkName("builderClassName", builderClassName, annotationNode)) return;
		}
		
		EclipseNode parent = annotationNode.up();
		
		List<BuilderFieldData> builderFields = new ArrayList<BuilderFieldData>();
		TypeReference returnType;
		TypeParameter[] typeParams;
		TypeReference[] thrownExceptions;
		char[] nameOfStaticBuilderMethod;
		EclipseNode tdParent;
		
		EclipseNode fillParametersFrom = parent.get() instanceof AbstractMethodDeclaration ? parent : null;
		boolean addCleaning = false;
		boolean isStatic = true;
		
		if (parent.get() instanceof TypeDeclaration) {
			tdParent = parent;
			TypeDeclaration td = (TypeDeclaration) tdParent.get();
			
			List<EclipseNode> allFields = new ArrayList<EclipseNode>();
			boolean valuePresent = (hasAnnotation(lombok.Value.class, parent) || hasAnnotation("lombok.experimental.Value", parent));
			for (EclipseNode fieldNode : HandleConstructor.findAllFields(tdParent, true)) {
				FieldDeclaration fd = (FieldDeclaration) fieldNode.get();
				EclipseNode isDefault = findAnnotation(Builder.Default.class, fieldNode);
				boolean isFinal = ((fd.modifiers & ClassFileConstants.AccFinal) != 0) || (valuePresent && !hasAnnotation(NonFinal.class, fieldNode));
				
				Annotation[] copyableAnnotations = findCopyableAnnotations(fieldNode);
				
				BuilderFieldData bfd = new BuilderFieldData();
				bfd.rawName = fieldNode.getName().toCharArray();
				bfd.name = removePrefixFromField(fieldNode);
				bfd.annotations = copyAnnotations(fd, copyableAnnotations);
				bfd.type = fd.type;
				bfd.singularData = getSingularData(fieldNode, ast);
				bfd.originalFieldNode = fieldNode;
				
				if (bfd.singularData != null && isDefault != null) {
					isDefault.addError("@Builder.Default and @Singular cannot be mixed.");
					isDefault = null;
				}
				
				if (fd.initialization == null && isDefault != null) {
					isDefault.addWarning("@Builder.Default requires an initializing expression (' = something;').");
					isDefault = null;
				}
				
				if (fd.initialization != null && isDefault == null) {
					if (isFinal) continue;
					fieldNode.addWarning("@Builder will ignore the initializing expression entirely. If you want the initializing expression to serve as default, add @Builder.Default. If it is not supposed to be settable during building, make the field final.");
				}
				
				if (isDefault != null) {
					bfd.nameOfDefaultProvider = prefixWith(DEFAULT_PREFIX, bfd.name);
					bfd.nameOfSetFlag = prefixWith(bfd.name, SET_PREFIX);
					
					MethodDeclaration md = generateDefaultProvider(bfd.nameOfDefaultProvider, td.typeParameters, fieldNode, ast);
					if (md != null) injectMethod(tdParent, md);
				}
				addObtainVia(bfd, fieldNode);
				builderFields.add(bfd);
				allFields.add(fieldNode);
			}
			
			handleConstructor.generateConstructor(tdParent, AccessLevel.PACKAGE, allFields, false, null, SkipIfConstructorExists.I_AM_BUILDER,
				Collections.<Annotation>emptyList(), annotationNode);
			
			returnType = namePlusTypeParamsToTypeReference(td.name, td.typeParameters, p);
			typeParams = td.typeParameters;
			thrownExceptions = null;
			nameOfStaticBuilderMethod = null;
			if (builderClassName.isEmpty()) builderClassName = new String(td.name) + "Builder";
		} else if (parent.get() instanceof ConstructorDeclaration) {
			ConstructorDeclaration cd = (ConstructorDeclaration) parent.get();
			if (cd.typeParameters != null && cd.typeParameters.length > 0) {
				annotationNode.addError("@Builder is not supported on constructors with constructor type parameters.");
				return;
			}
			
			tdParent = parent.up();
			TypeDeclaration td = (TypeDeclaration) tdParent.get();
			returnType = namePlusTypeParamsToTypeReference(td.name, td.typeParameters, p);
			typeParams = td.typeParameters;
			thrownExceptions = cd.thrownExceptions;
			nameOfStaticBuilderMethod = null;
			if (builderClassName.isEmpty()) builderClassName = new String(cd.selector) + "Builder";
		} else if (parent.get() instanceof MethodDeclaration) {
			MethodDeclaration md = (MethodDeclaration) parent.get();
			tdParent = parent.up();
			isStatic = md.isStatic();

			if (toBuilder) {
				final String TO_BUILDER_NOT_SUPPORTED = "@Builder(toBuilder=true) is only supported if you return your own type.";
				char[] token;
				char[][] pkg = null;
				if (md.returnType.dimensions() > 0) {
					annotationNode.addError(TO_BUILDER_NOT_SUPPORTED);
					return;
				}
				
				if (md.returnType instanceof SingleTypeReference) {
					token = ((SingleTypeReference) md.returnType).token;
				} else if (md.returnType instanceof QualifiedTypeReference) {
					pkg = ((QualifiedTypeReference) md.returnType).tokens;
					token = pkg[pkg.length];
					char[][] pkg_ = new char[pkg.length - 1][];
					System.arraycopy(pkg, 0, pkg_, 0, pkg_.length);
					pkg = pkg_;
				} else {
					annotationNode.addError(TO_BUILDER_NOT_SUPPORTED);
					return;
				}
				
				if (pkg != null && !equals(parent.getPackageDeclaration(), pkg)) {
					annotationNode.addError(TO_BUILDER_NOT_SUPPORTED);
					return;
				}
				
				if (tdParent == null || !equals(tdParent.getName(), token)) {
					annotationNode.addError(TO_BUILDER_NOT_SUPPORTED);
					return;
				}
				
				TypeParameter[] tpOnType = ((TypeDeclaration) tdParent.get()).typeParameters;
				TypeParameter[] tpOnMethod = md.typeParameters;
				TypeReference[][] tpOnRet_ = null;
				if (md.returnType instanceof ParameterizedSingleTypeReference) {
					tpOnRet_ = new TypeReference[1][];
					tpOnRet_[0] = ((ParameterizedSingleTypeReference) md.returnType).typeArguments;
				} else if (md.returnType instanceof ParameterizedQualifiedTypeReference) {
					tpOnRet_ = ((ParameterizedQualifiedTypeReference) md.returnType).typeArguments;
				}
				
				if (tpOnRet_ != null) for (int i = 0; i < tpOnRet_.length - 1; i++) {
					if (tpOnRet_[i] != null && tpOnRet_[i].length > 0) {
						annotationNode.addError("@Builder(toBuilder=true) is not supported if returning a type with generics applied to an intermediate.");
						return;
					}
				}
				TypeReference[] tpOnRet = tpOnRet_ == null ? null : tpOnRet_[tpOnRet_.length - 1];
				typeArgsForToBuilder = new ArrayList<char[]>();
				
				// Every typearg on this method needs to be found in the return type, but the reverse is not true.
				// We also need to 'map' them.
				
				
				if (tpOnMethod != null) for (TypeParameter onMethod : tpOnMethod) {
					int pos = -1;
					if (tpOnRet != null) for (int i = 0; i < tpOnRet.length; i++) {
						if (tpOnRet[i].getClass() != SingleTypeReference.class) continue;
						if (!Arrays.equals(((SingleTypeReference) tpOnRet[i]).token, onMethod.name)) continue;
						pos = i;
					}
					if (pos == -1 || tpOnType == null || tpOnType.length <= pos) {
						annotationNode.addError("@Builder(toBuilder=true) requires that each type parameter on the static method is part of the typeargs of the return value. Type parameter " + new String(onMethod.name) + " is not part of the return type.");
						return;
					}
					
					typeArgsForToBuilder.add(tpOnType[pos].name);
				}
			}
			
			returnType = copyType(md.returnType, ast);
			typeParams = md.typeParameters;
			thrownExceptions = md.thrownExceptions;
			nameOfStaticBuilderMethod = md.selector;
			if (builderClassName.isEmpty()) {
				char[] token;
				if (md.returnType instanceof QualifiedTypeReference) {
					char[][] tokens = ((QualifiedTypeReference) md.returnType).tokens;
					token = tokens[tokens.length - 1];
				} else if (md.returnType instanceof SingleTypeReference) {
					token = ((SingleTypeReference) md.returnType).token;
					if (!(md.returnType instanceof ParameterizedSingleTypeReference) && typeParams != null) {
						for (TypeParameter tp : typeParams) {
							if (Arrays.equals(tp.name, token)) {
								annotationNode.addError("@Builder requires specifying 'builderClassName' if used on methods with a type parameter as return type.");
								return;
							}
						}
					}
				} else {
					annotationNode.addError("Unexpected kind of return type on annotated method. Specify 'builderClassName' to solve this problem.");
					return;
				}
				
				if (Character.isLowerCase(token[0])) {
					char[] newToken = new char[token.length];
					System.arraycopy(token, 1, newToken, 1, token.length - 1);
					newToken[0] = Character.toTitleCase(token[0]);
					token = newToken;
				}
				
				builderClassName = new String(token) + "Builder";
			}
		} else {
			annotationNode.addError("@Builder is only supported on types, constructors, and methods.");
			return;
		}
		
		if (fillParametersFrom != null) {
			for (EclipseNode param : fillParametersFrom.down()) {
				if (param.getKind() != Kind.ARGUMENT) continue;
				BuilderFieldData bfd = new BuilderFieldData();
				Argument arg = (Argument) param.get();
				
				Annotation[] copyableAnnotations = findCopyableAnnotations(param);
				
				bfd.rawName = arg.name;
				bfd.name = arg.name;
				bfd.annotations = copyAnnotations(arg, copyableAnnotations);
				bfd.type = arg.type;
				bfd.singularData = getSingularData(param, ast);
				bfd.originalFieldNode = param;
				addObtainVia(bfd, param);
				builderFields.add(bfd);
			}
		}
		
		EclipseNode builderType = findInnerClass(tdParent, builderClassName);
		if (builderType == null) {
			builderType = makeBuilderClass(isStatic, tdParent, builderClassName, typeParams, ast);
		} else {
			TypeDeclaration builderTypeDeclaration = (TypeDeclaration) builderType.get();
			if (isStatic && (builderTypeDeclaration.modifiers & ClassFileConstants.AccStatic) == 0) {
				annotationNode.addError("Existing Builder must be a static inner class.");
				return;
			} else if (!isStatic && (builderTypeDeclaration.modifiers & ClassFileConstants.AccStatic) != 0) {
				annotationNode.addError("Existing Builder must be a non-static inner class.");
				return;
			}
			sanityCheckForMethodGeneratingAnnotationsOnBuilderClass(builderType, annotationNode);
			/* generate errors for @Singular BFDs that have one already defined node. */ {
				for (BuilderFieldData bfd : builderFields) {
					SingularData sd = bfd.singularData;
					if (sd == null) continue;
					EclipseSingularizer singularizer = sd.getSingularizer();
					if (singularizer == null) continue;
					if (singularizer.checkForAlreadyExistingNodesAndGenerateError(builderType, sd)) {
						bfd.singularData = null;
					}
				}
			}
		}
		
		for (BuilderFieldData bfd : builderFields) {
			if (bfd.singularData != null && bfd.singularData.getSingularizer() != null) {
				if (bfd.singularData.getSingularizer().requiresCleaning()) {
					addCleaning = true;
					break;
				}
			}
			if (bfd.obtainVia != null) {
				if (bfd.obtainVia.field().isEmpty() == bfd.obtainVia.method().isEmpty()) {
					bfd.obtainViaNode.addError("The syntax is either @ObtainVia(field = \"fieldName\") or @ObtainVia(method = \"methodName\").");
					return;
				}
				if (bfd.obtainVia.method().isEmpty() && bfd.obtainVia.isStatic()) {
					bfd.obtainViaNode.addError("@ObtainVia(isStatic = true) is not valid unless 'method' has been set.");
					return;
				}
			}
		}
		
		generateBuilderFields(builderType, builderFields, ast);
		if (addCleaning) {
			FieldDeclaration cleanDecl = new FieldDeclaration(CLEAN_FIELD_NAME, 0, -1);
			cleanDecl.declarationSourceEnd = -1;
			cleanDecl.modifiers = ClassFileConstants.AccPrivate;
			cleanDecl.type = TypeReference.baseTypeReference(TypeIds.T_boolean, 0);
			injectFieldAndMarkGenerated(builderType, cleanDecl);
		}
		
		if (constructorExists(builderType) == MemberExistsResult.NOT_EXISTS) {
			ConstructorDeclaration cd = HandleConstructor.createConstructor(
				AccessLevel.PACKAGE, builderType, Collections.<EclipseNode>emptyList(), false,
				annotationNode, Collections.<Annotation>emptyList());
			if (cd != null) injectMethod(builderType, cd);
		}
		
		for (BuilderFieldData bfd : builderFields) {
			makeSetterMethodsForBuilder(builderType, bfd, annotationNode, fluent, chain);
		}
		
		if (methodExists(buildMethodName, builderType, -1) == MemberExistsResult.NOT_EXISTS) {
			MethodDeclaration md = generateBuildMethod(tdParent, isStatic, buildMethodName, nameOfStaticBuilderMethod, returnType, builderFields, builderType, thrownExceptions, addCleaning, ast);
			if (md != null) injectMethod(builderType, md);
		}
		
		if (methodExists("toString", builderType, 0) == MemberExistsResult.NOT_EXISTS) {
			List<Included<EclipseNode, ToString.Include>> fieldNodes = new ArrayList<Included<EclipseNode, ToString.Include>>();
			for (BuilderFieldData bfd : builderFields) {
				for (EclipseNode f : bfd.createdFields) {
					fieldNodes.add(new Included<EclipseNode, ToString.Include>(f, null, true));
				}
			}
			MethodDeclaration md = HandleToString.createToString(builderType, fieldNodes, true, false, ast, FieldAccess.ALWAYS_FIELD);
			if (md != null) injectMethod(builderType, md);
		}
		
		if (addCleaning) {
			MethodDeclaration cleanMethod = generateCleanMethod(builderFields, builderType, ast);
			if (cleanMethod != null) injectMethod(builderType, cleanMethod);
		}
		
		if (methodExists(builderMethodName, tdParent, -1) == MemberExistsResult.NOT_EXISTS) {
			MethodDeclaration md = generateBuilderMethod(isStatic, builderMethodName, builderClassName, tdParent, typeParams, ast);
			if (md != null) injectMethod(tdParent, md);
		}
		
		if (toBuilder) switch (methodExists(toBuilderMethodName, tdParent, 0)) {
		case EXISTS_BY_USER:
			annotationNode.addWarning("Not generating toBuilder() as it already exists.");
			break;
		case NOT_EXISTS:
			TypeParameter[] tps = typeParams;
			if (typeArgsForToBuilder != null) {
				tps = new TypeParameter[typeArgsForToBuilder.size()];
				for (int i = 0; i < tps.length; i++) {
					tps[i] = new TypeParameter();
					tps[i].name = typeArgsForToBuilder.get(i);
				}
			}
			MethodDeclaration md = generateToBuilderMethod(toBuilderMethodName, builderClassName, tdParent, tps, builderFields, fluent, ast);
			
			if (md != null) injectMethod(tdParent, md);
		}
	}
	
	private static final char[] EMPTY_LIST = "emptyList".toCharArray();
	private MethodDeclaration generateToBuilderMethod(String methodName, String builderClassName, EclipseNode type, TypeParameter[] typeParams, List<BuilderFieldData> builderFields, boolean fluent, ASTNode source) {
		// return new ThingieBuilder<A, B>().setA(this.a).setB(this.b);
		
		int pS = source.sourceStart, pE = source.sourceEnd;
		long p = (long) pS << 32 | pE;
		
		MethodDeclaration out = new MethodDeclaration(
				((CompilationUnitDeclaration) type.top().get()).compilationResult);
		out.selector = methodName.toCharArray();
		out.modifiers = ClassFileConstants.AccPublic;
		out.bits |= ECLIPSE_DO_NOT_TOUCH_FLAG;
		out.returnType = namePlusTypeParamsToTypeReference(builderClassName.toCharArray(), typeParams, p);
		AllocationExpression invoke = new AllocationExpression();
		invoke.type = namePlusTypeParamsToTypeReference(builderClassName.toCharArray(), typeParams, p);
		
		Expression receiver = invoke;
		for (BuilderFieldData bfd : builderFields) {
			char[] setterName = fluent ? bfd.name : HandlerUtil.buildAccessorName("set", new String(bfd.name)).toCharArray();
			MessageSend ms = new MessageSend();
			Expression[] tgt = new Expression[bfd.singularData == null ? 1 : 2];
			
			if (bfd.obtainVia == null || !bfd.obtainVia.field().isEmpty()) {
				char[] fieldName = bfd.obtainVia == null ? bfd.rawName : bfd.obtainVia.field().toCharArray();
				for (int i = 0; i < tgt.length; i++) {
					FieldReference fr = new FieldReference(fieldName, 0);
					fr.receiver = new ThisReference(0, 0);
					tgt[i] = fr;
				}
			} else {
				String obtainName = bfd.obtainVia.method();
				boolean obtainIsStatic = bfd.obtainVia.isStatic();
				for (int i = 0; i < tgt.length; i++) {
					MessageSend obtainExpr = new MessageSend();
					obtainExpr.receiver = obtainIsStatic ? new SingleNameReference(type.getName().toCharArray(), 0) : new ThisReference(0, 0);
					obtainExpr.selector = obtainName.toCharArray();
					if (obtainIsStatic) obtainExpr.arguments = new Expression[] {new ThisReference(0, 0)};
					tgt[i] = obtainExpr;
				}
			}
			if (bfd.singularData == null) {
				ms.arguments = tgt;
			} else {
				Expression ifNull = new EqualExpression(tgt[0], new NullLiteral(0, 0), OperatorIds.EQUAL_EQUAL);
				MessageSend emptyList = new MessageSend();
				emptyList.receiver = generateQualifiedNameRef(source, TypeConstants.JAVA, TypeConstants.UTIL, "Collections".toCharArray());
				emptyList.selector = EMPTY_LIST;
				emptyList.typeArguments = copyTypes(bfd.singularData.getTypeArgs().toArray(new TypeReference[0]));
				ms.arguments = new Expression[] {new ConditionalExpression(ifNull, emptyList, tgt[1])};
			}
			ms.receiver = receiver;
			ms.selector = setterName;
			receiver = ms;
		}
		
		out.statements = new Statement[] {new ReturnStatement(receiver, pS, pE)};
		
		out.traverse(new SetGeneratedByVisitor(source), ((TypeDeclaration) type.get()).scope);
		return out;

	}
	
	private MethodDeclaration generateCleanMethod(List<BuilderFieldData> builderFields, EclipseNode builderType, ASTNode source) {
		List<Statement> statements = new ArrayList<Statement>();
		
		for (BuilderFieldData bfd : builderFields) {
			if (bfd.singularData != null && bfd.singularData.getSingularizer() != null) {
				bfd.singularData.getSingularizer().appendCleaningCode(bfd.singularData, builderType, statements);
			}
		}
		
		FieldReference thisUnclean = new FieldReference(CLEAN_FIELD_NAME, 0);
		thisUnclean.receiver = new ThisReference(0, 0);
		statements.add(new Assignment(thisUnclean, new FalseLiteral(0, 0), 0));
		MethodDeclaration decl = new MethodDeclaration(((CompilationUnitDeclaration) builderType.top().get()).compilationResult);
		decl.selector = CLEAN_METHOD_NAME;
		decl.modifiers = ClassFileConstants.AccPrivate;
		decl.bits |= ECLIPSE_DO_NOT_TOUCH_FLAG;
		decl.returnType = TypeReference.baseTypeReference(TypeIds.T_void, 0);
		decl.statements = statements.toArray(new Statement[0]);
		decl.traverse(new SetGeneratedByVisitor(source), (ClassScope) null);
		return decl;
	}
	
	public MethodDeclaration generateBuildMethod(EclipseNode tdParent, boolean isStatic, String name, char[] staticName, TypeReference returnType, List<BuilderFieldData> builderFields, EclipseNode type, TypeReference[] thrownExceptions, boolean addCleaning, ASTNode source) {
		MethodDeclaration out = new MethodDeclaration(((CompilationUnitDeclaration) type.top().get()).compilationResult);
		out.bits |= ECLIPSE_DO_NOT_TOUCH_FLAG;
		List<Statement> statements = new ArrayList<Statement>();
		
		if (addCleaning) {
			FieldReference thisUnclean = new FieldReference(CLEAN_FIELD_NAME, 0);
			thisUnclean.receiver = new ThisReference(0, 0);
			Expression notClean = new UnaryExpression(thisUnclean, OperatorIds.NOT);
			MessageSend invokeClean = new MessageSend();
			invokeClean.selector = CLEAN_METHOD_NAME;
			statements.add(new IfStatement(notClean, invokeClean, 0, 0));
		}
		
		for (BuilderFieldData bfd : builderFields) {
			if (bfd.singularData != null && bfd.singularData.getSingularizer() != null) {
				bfd.singularData.getSingularizer().appendBuildCode(bfd.singularData, type, statements, bfd.name, "this");
			}
		}
		
		List<Expression> args = new ArrayList<Expression>();
		for (BuilderFieldData bfd : builderFields) {
			if (bfd.nameOfSetFlag != null) {
				MessageSend inv = new MessageSend();
				inv.sourceStart = source.sourceStart;
				inv.sourceEnd = source.sourceEnd;
				inv.receiver = new SingleNameReference(((TypeDeclaration) tdParent.get()).name, 0L);
				inv.selector = bfd.nameOfDefaultProvider;
				inv.typeArguments = typeParameterNames(((TypeDeclaration) type.get()).typeParameters);
				
				args.add(new ConditionalExpression(
					new SingleNameReference(bfd.nameOfSetFlag,  0L),
					new SingleNameReference(bfd.name, 0L),
					inv));
			} else {
				args.add(new SingleNameReference(bfd.name, 0L));
			}
		}
		
		if (addCleaning) {
			FieldReference thisUnclean = new FieldReference(CLEAN_FIELD_NAME, 0);
			thisUnclean.receiver = new ThisReference(0, 0);
			statements.add(new Assignment(thisUnclean, new TrueLiteral(0, 0), 0));
		}
		
		out.modifiers = ClassFileConstants.AccPublic;
		out.selector = name.toCharArray();
		out.thrownExceptions = copyTypes(thrownExceptions);
		out.bits |= ECLIPSE_DO_NOT_TOUCH_FLAG;
		out.returnType = returnType;
		
		if (staticName == null) {
			AllocationExpression allocationStatement = new AllocationExpression();
			allocationStatement.type = copyType(out.returnType);
			allocationStatement.arguments = args.isEmpty() ? null : args.toArray(new Expression[args.size()]);
			statements.add(new ReturnStatement(allocationStatement, 0, 0));
		} else {
			MessageSend invoke = new MessageSend();
			invoke.selector = staticName;
			if (isStatic)
				invoke.receiver = new SingleNameReference(type.up().getName().toCharArray(), 0);
			else
				invoke.receiver = new QualifiedThisReference(new SingleTypeReference(type.up().getName().toCharArray(), 0) , 0, 0);
			
			invoke.typeArguments = typeParameterNames(((TypeDeclaration) type.get()).typeParameters);
			invoke.arguments = args.isEmpty() ? null : args.toArray(new Expression[args.size()]);
			if (returnType instanceof SingleTypeReference && Arrays.equals(TypeConstants.VOID, ((SingleTypeReference) returnType).token)) {
				statements.add(invoke);
			} else {
				statements.add(new ReturnStatement(invoke, 0, 0));
			}
		}
		out.statements = statements.isEmpty() ? null : statements.toArray(new Statement[statements.size()]);
		out.traverse(new SetGeneratedByVisitor(source), (ClassScope) null);
		return out;
	}
	
	private TypeReference[] typeParameterNames(TypeParameter[] typeParameters) {
		if (typeParameters == null) return null;
		
		TypeReference[] trs = new TypeReference[typeParameters.length];
		for (int i = 0; i < trs.length; i++) {
			trs[i] = new SingleTypeReference(typeParameters[i].name, 0);
		}
		return trs;
	}
	
	public static MethodDeclaration generateDefaultProvider(char[] methodName, TypeParameter[] typeParameters, EclipseNode fieldNode, ASTNode source) {
		int pS = source.sourceStart, pE = source.sourceEnd;
		
		MethodDeclaration out = new MethodDeclaration(((CompilationUnitDeclaration) fieldNode.top().get()).compilationResult);
		out.typeParameters = copyTypeParams(typeParameters, source);
		out.selector = methodName;
		out.modifiers = ClassFileConstants.AccPrivate | ClassFileConstants.AccStatic;
		out.bits |= ECLIPSE_DO_NOT_TOUCH_FLAG;
		FieldDeclaration fd = (FieldDeclaration) fieldNode.get();
		out.returnType = copyType(fd.type, source);
		out.statements = new Statement[] {new ReturnStatement(fd.initialization, pS, pE)};
		fd.initialization = null;
		
		out.traverse(new SetGeneratedByVisitor(source), ((TypeDeclaration) fieldNode.up().get()).scope);
		return out;
	}
	
	public MethodDeclaration generateBuilderMethod(boolean isStatic, String builderMethodName, String builderClassName, EclipseNode type, TypeParameter[] typeParams, ASTNode source) {
		int pS = source.sourceStart, pE = source.sourceEnd;
		long p = (long) pS << 32 | pE;
		
		MethodDeclaration out = new MethodDeclaration(((CompilationUnitDeclaration) type.top().get()).compilationResult);
		out.selector = builderMethodName.toCharArray();
		out.modifiers = ClassFileConstants.AccPublic;
		if (isStatic) out.modifiers |= ClassFileConstants.AccStatic;
		out.bits |= ECLIPSE_DO_NOT_TOUCH_FLAG;
		out.returnType = namePlusTypeParamsToTypeReference(builderClassName.toCharArray(), typeParams, p);
		out.typeParameters = copyTypeParams(typeParams, source);
		AllocationExpression invoke = new AllocationExpression();
		invoke.type = namePlusTypeParamsToTypeReference(builderClassName.toCharArray(), typeParams, p);
		out.statements = new Statement[] {new ReturnStatement(invoke, pS, pE)};
		
		out.traverse(new SetGeneratedByVisitor(source), ((TypeDeclaration) type.get()).scope);
		return out;
	}
	
	public void generateBuilderFields(EclipseNode builderType, List<BuilderFieldData> builderFields, ASTNode source) {
		List<EclipseNode> existing = new ArrayList<EclipseNode>();
		for (EclipseNode child : builderType.down()) {
			if (child.getKind() == Kind.FIELD) existing.add(child);
		}
		
		for (BuilderFieldData bfd : builderFields) {
			if (bfd.singularData != null && bfd.singularData.getSingularizer() != null) {
				bfd.createdFields.addAll(bfd.singularData.getSingularizer().generateFields(bfd.singularData, builderType));
			} else {
				EclipseNode field = null, setFlag = null;
				for (EclipseNode exists : existing) {
					char[] n = ((FieldDeclaration) exists.get()).name;
					if (Arrays.equals(n, bfd.name)) field = exists;
					if (bfd.nameOfSetFlag != null && Arrays.equals(n, bfd.nameOfSetFlag)) setFlag = exists;
				}
				
				if (field == null) {
					FieldDeclaration fd = new FieldDeclaration(bfd.name, 0, 0);
					fd.bits |= Eclipse.ECLIPSE_DO_NOT_TOUCH_FLAG;
					fd.modifiers = ClassFileConstants.AccPrivate;
					fd.type = copyType(bfd.type);
					fd.traverse(new SetGeneratedByVisitor(source), (MethodScope) null);
					field = injectFieldAndMarkGenerated(builderType, fd);
				}
				if (setFlag == null && bfd.nameOfSetFlag != null) {
					FieldDeclaration fd = new FieldDeclaration(bfd.nameOfSetFlag, 0, 0);
					fd.bits |= Eclipse.ECLIPSE_DO_NOT_TOUCH_FLAG;
					fd.modifiers = ClassFileConstants.AccPrivate;
					fd.type = TypeReference.baseTypeReference(TypeIds.T_boolean, 0);
					fd.traverse(new SetGeneratedByVisitor(source), (MethodScope) null);
					injectFieldAndMarkGenerated(builderType, fd);
				}
				bfd.createdFields.add(field);
			}
		}
	}
	
	private static final AbstractMethodDeclaration[] EMPTY = {};
	
	public void makeSetterMethodsForBuilder(EclipseNode builderType, BuilderFieldData bfd, EclipseNode sourceNode, boolean fluent, boolean chain) {
		boolean deprecate = isFieldDeprecated(bfd.originalFieldNode);
		if (bfd.singularData == null || bfd.singularData.getSingularizer() == null) {
			makeSimpleSetterMethodForBuilder(builderType, deprecate, bfd.createdFields.get(0), bfd.nameOfSetFlag, sourceNode, fluent, chain, bfd.annotations);
		} else {
			bfd.singularData.getSingularizer().generateMethods(bfd.singularData, deprecate, builderType, fluent, chain);
		}
	}
	
	private void makeSimpleSetterMethodForBuilder(EclipseNode builderType, boolean deprecate, EclipseNode fieldNode, char[] nameOfSetFlag, EclipseNode sourceNode, boolean fluent, boolean chain, Annotation[] annotations) {
		TypeDeclaration td = (TypeDeclaration) builderType.get();
		AbstractMethodDeclaration[] existing = td.methods;
		if (existing == null) existing = EMPTY;
		int len = existing.length;
		FieldDeclaration fd = (FieldDeclaration) fieldNode.get();
		char[] name = fd.name;
		
		for (int i = 0; i < len; i++) {
			if (!(existing[i] instanceof MethodDeclaration)) continue;
			char[] existingName = existing[i].selector;
			if (Arrays.equals(name, existingName) && !isTolerate(fieldNode, existing[i])) return;
		}
		
		String setterName = fluent ? fieldNode.getName() : HandlerUtil.buildAccessorName("set", fieldNode.getName());
		
		MethodDeclaration setter = HandleSetter.createSetter(td, deprecate, fieldNode, setterName, nameOfSetFlag, chain, ClassFileConstants.AccPublic,
			sourceNode, Collections.<Annotation>emptyList(), annotations != null ? Arrays.asList(copyAnnotations(sourceNode.get(), annotations)) : Collections.<Annotation>emptyList());
		injectMethod(builderType, setter);
	}
	
	public EclipseNode findInnerClass(EclipseNode parent, String name) {
		char[] c = name.toCharArray();
		for (EclipseNode child : parent.down()) {
			if (child.getKind() != Kind.TYPE) continue;
			TypeDeclaration td = (TypeDeclaration) child.get();
			if (Arrays.equals(td.name, c)) return child;
		}
		return null;
	}
	
	public EclipseNode makeBuilderClass(boolean isStatic, EclipseNode tdParent, String builderClassName, TypeParameter[] typeParams, ASTNode source) {
		TypeDeclaration parent = (TypeDeclaration) tdParent.get();
		TypeDeclaration builder = new TypeDeclaration(parent.compilationResult);
		builder.bits |= Eclipse.ECLIPSE_DO_NOT_TOUCH_FLAG;
		builder.modifiers |= ClassFileConstants.AccPublic;
		if (isStatic) builder.modifiers |= ClassFileConstants.AccStatic;
		builder.typeParameters = copyTypeParams(typeParams, source);
		builder.name = builderClassName.toCharArray();
		builder.traverse(new SetGeneratedByVisitor(source), (ClassScope) null);
		return injectType(tdParent, builder);
	}
	
	private void addObtainVia(BuilderFieldData bfd, EclipseNode node) {
		for (EclipseNode child : node.down()) {
			if (!annotationTypeMatches(ObtainVia.class, child)) continue;
			AnnotationValues<ObtainVia> ann = createAnnotation(ObtainVia.class, child);
			bfd.obtainVia = ann.getInstance();
			bfd.obtainViaNode = child;
			return;
		}
	}
	
	/**
	 * Returns the explicitly requested singular annotation on this node (field
	 * or parameter), or null if there's no {@code @Singular} annotation on it.
	 * 
	 * @param node The node (field or method param) to inspect for its name and potential {@code @Singular} annotation.
	 */
	private SingularData getSingularData(EclipseNode node, ASTNode source) {
		for (EclipseNode child : node.down()) {
			if (!annotationTypeMatches(Singular.class, child)) continue;
			char[] pluralName = node.getKind() == Kind.FIELD ? removePrefixFromField(node) : ((AbstractVariableDeclaration) node.get()).name;
			AnnotationValues<Singular> ann = createAnnotation(Singular.class, child);
			String explicitSingular = ann.getInstance().value();
			if (explicitSingular.isEmpty()) {
				if (Boolean.FALSE.equals(node.getAst().readConfiguration(ConfigurationKeys.SINGULAR_AUTO))) {
					node.addError("The singular must be specified explicitly (e.g. @Singular(\"task\")) because auto singularization is disabled.");
					explicitSingular = new String(pluralName);
				} else {
					explicitSingular = autoSingularize(new String(pluralName));
					if (explicitSingular == null) {
						node.addError("Can't singularize this name; please specify the singular explicitly (i.e. @Singular(\"sheep\"))");
						explicitSingular = new String(pluralName);
					}
				}
			}
			char[] singularName = explicitSingular.toCharArray();
			
			TypeReference type = ((AbstractVariableDeclaration) node.get()).type;
			TypeReference[] typeArgs = null;
			String typeName;
			if (type instanceof ParameterizedSingleTypeReference) {
				typeArgs = ((ParameterizedSingleTypeReference) type).typeArguments;
				typeName = new String(((ParameterizedSingleTypeReference) type).token);
			} else if (type instanceof ParameterizedQualifiedTypeReference) {
				TypeReference[][] tr = ((ParameterizedQualifiedTypeReference) type).typeArguments;
				if (tr != null) typeArgs = tr[tr.length - 1];
				char[][] tokens = ((ParameterizedQualifiedTypeReference) type).tokens;
				StringBuilder sb = new StringBuilder();
				for (int i = 0; i < tokens.length; i++) {
					if (i > 0) sb.append(".");
					sb.append(tokens[i]);
				}
				typeName = sb.toString();
			} else {
				typeName = type.toString();
			}
			
			String targetFqn = EclipseSingularsRecipes.get().toQualified(typeName);
			EclipseSingularizer singularizer = EclipseSingularsRecipes.get().getSingularizer(targetFqn);
			if (singularizer == null) {
				node.addError("Lombok does not know how to create the singular-form builder methods for type '" + typeName + "'; they won't be generated.");
				return null;
			}
			
			return new SingularData(child, singularName, pluralName, typeArgs == null ? Collections.<TypeReference>emptyList() : Arrays.asList(typeArgs), targetFqn, singularizer, source);
		}
		
		return null;
	}
}<|MERGE_RESOLUTION|>--- conflicted
+++ resolved
@@ -105,12 +105,8 @@
 		return ((Boolean) expr).booleanValue();
 	}
 	
-<<<<<<< HEAD
 	public static class BuilderFieldData {
-=======
-	private static class BuilderFieldData {
 		Annotation[] annotations;
->>>>>>> aee4e76d
 		TypeReference type;
 		char[] rawName;
 		char[] name;
