--- conflicted
+++ resolved
@@ -382,11 +382,7 @@
 		
 		if (constructorExists(builderType) == MemberExistsResult.NOT_EXISTS) {
 			ConstructorDeclaration cd = HandleConstructor.createConstructor(
-<<<<<<< HEAD
-				AccessLevel.PACKAGE, builderType, Collections.<EclipseNode>emptyList(), null,
-=======
 				AccessLevel.PACKAGE, builderType, Collections.<EclipseNode>emptyList(), false, null,
->>>>>>> fd1d18a2
 				annotationNode, Collections.<Annotation>emptyList());
 			if (cd != null) injectMethod(builderType, cd);
 		}
