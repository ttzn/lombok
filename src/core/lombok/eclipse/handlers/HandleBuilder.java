/*
 * Copyright (C) 2013-2021 The Project Lombok Authors.
 * 
 * Permission is hereby granted, free of charge, to any person obtaining a copy
 * of this software and associated documentation files (the "Software"), to deal
 * in the Software without restriction, including without limitation the rights
 * to use, copy, modify, merge, publish, distribute, sublicense, and/or sell
 * copies of the Software, and to permit persons to whom the Software is
 * furnished to do so, subject to the following conditions:
 * 
 * The above copyright notice and this permission notice shall be included in
 * all copies or substantial portions of the Software.
 * 
 * THE SOFTWARE IS PROVIDED "AS IS", WITHOUT WARRANTY OF ANY KIND, EXPRESS OR
 * IMPLIED, INCLUDING BUT NOT LIMITED TO THE WARRANTIES OF MERCHANTABILITY,
 * FITNESS FOR A PARTICULAR PURPOSE AND NONINFRINGEMENT. IN NO EVENT SHALL THE
 * AUTHORS OR COPYRIGHT HOLDERS BE LIABLE FOR ANY CLAIM, DAMAGES OR OTHER
 * LIABILITY, WHETHER IN AN ACTION OF CONTRACT, TORT OR OTHERWISE, ARISING FROM,
 * OUT OF OR IN CONNECTION WITH THE SOFTWARE OR THE USE OR OTHER DEALINGS IN
 * THE SOFTWARE.
 */
package lombok.eclipse.handlers;

import static lombok.core.handlers.HandlerUtil.*;
import static lombok.eclipse.Eclipse.*;
import static lombok.eclipse.handlers.EclipseHandlerUtil.*;

import java.util.ArrayList;
import java.util.Arrays;
import java.util.Collections;
import java.util.List;

import org.eclipse.jdt.internal.compiler.ast.ASTNode;
import org.eclipse.jdt.internal.compiler.ast.AbstractMethodDeclaration;
import org.eclipse.jdt.internal.compiler.ast.AbstractVariableDeclaration;
import org.eclipse.jdt.internal.compiler.ast.AllocationExpression;
import org.eclipse.jdt.internal.compiler.ast.Annotation;
import org.eclipse.jdt.internal.compiler.ast.Argument;
import org.eclipse.jdt.internal.compiler.ast.ArrayInitializer;
import org.eclipse.jdt.internal.compiler.ast.Assignment;
import org.eclipse.jdt.internal.compiler.ast.CompilationUnitDeclaration;
import org.eclipse.jdt.internal.compiler.ast.ConstructorDeclaration;
import org.eclipse.jdt.internal.compiler.ast.EqualExpression;
import org.eclipse.jdt.internal.compiler.ast.Expression;
import org.eclipse.jdt.internal.compiler.ast.FalseLiteral;
import org.eclipse.jdt.internal.compiler.ast.FieldDeclaration;
import org.eclipse.jdt.internal.compiler.ast.FieldReference;
import org.eclipse.jdt.internal.compiler.ast.IfStatement;
import org.eclipse.jdt.internal.compiler.ast.LocalDeclaration;
import org.eclipse.jdt.internal.compiler.ast.MessageSend;
import org.eclipse.jdt.internal.compiler.ast.MethodDeclaration;
import org.eclipse.jdt.internal.compiler.ast.NullLiteral;
import org.eclipse.jdt.internal.compiler.ast.OperatorIds;
import org.eclipse.jdt.internal.compiler.ast.ParameterizedQualifiedTypeReference;
import org.eclipse.jdt.internal.compiler.ast.ParameterizedSingleTypeReference;
import org.eclipse.jdt.internal.compiler.ast.QualifiedAllocationExpression;
import org.eclipse.jdt.internal.compiler.ast.QualifiedThisReference;
import org.eclipse.jdt.internal.compiler.ast.QualifiedTypeReference;
import org.eclipse.jdt.internal.compiler.ast.Receiver;
import org.eclipse.jdt.internal.compiler.ast.ReturnStatement;
import org.eclipse.jdt.internal.compiler.ast.SingleMemberAnnotation;
import org.eclipse.jdt.internal.compiler.ast.SingleNameReference;
import org.eclipse.jdt.internal.compiler.ast.SingleTypeReference;
import org.eclipse.jdt.internal.compiler.ast.Statement;
import org.eclipse.jdt.internal.compiler.ast.StringLiteral;
import org.eclipse.jdt.internal.compiler.ast.ThisReference;
import org.eclipse.jdt.internal.compiler.ast.TrueLiteral;
import org.eclipse.jdt.internal.compiler.ast.TypeDeclaration;
import org.eclipse.jdt.internal.compiler.ast.TypeParameter;
import org.eclipse.jdt.internal.compiler.ast.TypeReference;
import org.eclipse.jdt.internal.compiler.ast.UnaryExpression;
import org.eclipse.jdt.internal.compiler.classfmt.ClassFileConstants;
import org.eclipse.jdt.internal.compiler.lookup.ClassScope;
import org.eclipse.jdt.internal.compiler.lookup.MethodScope;
import org.eclipse.jdt.internal.compiler.lookup.TypeConstants;
import org.eclipse.jdt.internal.compiler.lookup.TypeIds;

import lombok.AccessLevel;
import lombok.Builder;
import lombok.Builder.ObtainVia;
import lombok.ConfigurationKeys;
import lombok.Singular;
import lombok.ToString;
import lombok.core.AST.Kind;
import lombok.core.AnnotationValues;
import lombok.core.HandlerPriority;
import lombok.core.configuration.CheckerFrameworkVersion;
import lombok.core.handlers.HandlerUtil;
import lombok.core.handlers.HandlerUtil.FieldAccess;
import lombok.core.handlers.InclusionExclusionUtils.Included;
import lombok.eclipse.Eclipse;
import lombok.eclipse.EclipseAnnotationHandler;
import lombok.eclipse.EclipseNode;
import lombok.eclipse.handlers.EclipseHandlerUtil.CopyJavadoc;
import lombok.eclipse.handlers.EclipseHandlerUtil.MemberExistsResult;
import lombok.eclipse.handlers.EclipseSingularsRecipes.EclipseSingularizer;
import lombok.eclipse.handlers.EclipseSingularsRecipes.SingularData;
import lombok.eclipse.handlers.HandleConstructor.SkipIfConstructorExists;
import lombok.experimental.NonFinal;
import lombok.spi.Provides;

@Provides
@HandlerPriority(-1024) //-2^10; to ensure we've picked up @FieldDefault's changes (-2048) but @Value hasn't removed itself yet (-512), so that we can error on presence of it on the builder classes.
public class HandleBuilder extends EclipseAnnotationHandler<Builder> {
	private HandleConstructor handleConstructor = new HandleConstructor();
	
	static final char[] CLEAN_FIELD_NAME = "$lombokUnclean".toCharArray();
	static final char[] CLEAN_METHOD_NAME = "$lombokClean".toCharArray();
	static final String TO_BUILDER_METHOD_NAME_STRING = "toBuilder";
	static final char[] TO_BUILDER_METHOD_NAME = TO_BUILDER_METHOD_NAME_STRING.toCharArray();
	static final char[] DEFAULT_PREFIX = {'$', 'd', 'e', 'f', 'a', 'u', 'l', 't', '$'};
	static final char[] SET_PREFIX = {'$', 's', 'e', 't'};
	static final char[] VALUE_PREFIX = {'$', 'v', 'a', 'l', 'u', 'e'};
	static final char[] BUILDER_TEMP_VAR = {'b', 'u', 'i', 'l', 'd', 'e', 'r'};
	static final AbstractMethodDeclaration[] EMPTY_METHODS = {};
	static final String TO_BUILDER_NOT_SUPPORTED = "@Builder(toBuilder=true) is only supported if you return your own type.";
	
	private static final boolean toBoolean(Object expr, boolean defaultValue) {
		if (expr == null) return defaultValue;
		if (expr instanceof FalseLiteral) return false;
		if (expr instanceof TrueLiteral) return true;
		return ((Boolean) expr).booleanValue();
	}
	
	static class BuilderJob {
		CheckerFrameworkVersion checkerFramework;
		EclipseNode parentType;
		String builderMethodName, buildMethodName;
		boolean isStatic;
		TypeParameter[] typeParams;
		TypeParameter[] builderTypeParams;
		ASTNode source;
		EclipseNode sourceNode;
		List<BuilderFieldData> builderFields;
		AccessLevel accessInners, accessOuters;
		boolean oldFluent, oldChain, toBuilder;
		
		EclipseNode builderType;
		String builderClassName;
		char[] builderClassNameArr;
		
		void setBuilderClassName(String builderClassName) {
			this.builderClassName = builderClassName;
			this.builderClassNameArr = builderClassName.toCharArray();
		}
		
		TypeParameter[] copyTypeParams() {
			return EclipseHandlerUtil.copyTypeParams(typeParams, source);
		}
		
		long getPos() {
			return ((long) source.sourceStart) << 32 | source.sourceEnd;
		}
		
		public TypeReference createBuilderTypeReference() {
			return namePlusTypeParamsToTypeReference(parentType, builderClassNameArr, !isStatic, builderTypeParams, getPos());
		}
		
		public TypeReference createBuilderTypeReferenceForceStatic() {
			return namePlusTypeParamsToTypeReference(parentType, builderClassNameArr, false, builderTypeParams, getPos());
		}
		
		public TypeReference createBuilderParentTypeReference() {
			return namePlusTypeParamsToTypeReference(parentType, typeParams, getPos());
		}
		
		public EclipseNode getTopNode() {
			return parentType.top();
		}
		
		void init(AnnotationValues<Builder> annValues, Builder ann, EclipseNode node) {
			accessOuters = ann.access();
			if (accessOuters == null) accessOuters = AccessLevel.PUBLIC;
			if (accessOuters == AccessLevel.NONE) {
				sourceNode.addError("AccessLevel.NONE is not valid here");
				accessOuters = AccessLevel.PUBLIC;
			}
			accessInners = accessOuters == AccessLevel.PROTECTED ? AccessLevel.PUBLIC : accessOuters;
			
			// These exist just to support the 'old' lombok.experimental.Builder, which had these properties. lombok.Builder no longer has them.
			oldFluent = toBoolean(annValues.getActualExpression("fluent"), true);
			oldChain = toBoolean(annValues.getActualExpression("chain"), true);
			
			builderMethodName = ann.builderMethodName();
			buildMethodName = ann.buildMethodName();
			setBuilderClassName(fixBuilderClassName(node, ann.builderClassName()));
			toBuilder = ann.toBuilder();
			
			if (builderMethodName == null) builderMethodName = "builder";
			if (buildMethodName == null) buildMethodName = "build";
		}
		
		static String fixBuilderClassName(EclipseNode node, String override) {
			if (override != null && !override.isEmpty()) return override;
			override = node.getAst().readConfiguration(ConfigurationKeys.BUILDER_CLASS_NAME);
			if (override != null && !override.isEmpty()) return override;
			return "*Builder";
		}
		
		MethodDeclaration createNewMethodDeclaration() {
			return new MethodDeclaration(((CompilationUnitDeclaration) getTopNode().get()).compilationResult);
		}
		
		String replaceBuilderClassName(char[] name) {
			if (builderClassName.indexOf('*') == -1) return builderClassName;
			return builderClassName.replace("*", new String(name));
		}
		
		String replaceBuilderClassName(String name) {
			return builderClassName.replace("*", name);
		}
	}
	
	static class BuilderFieldData {
		Annotation[] annotations;
		TypeReference type;
		char[] rawName;
		char[] name;
		char[] builderFieldName;
		char[] nameOfDefaultProvider;
		char[] nameOfSetFlag;
		SingularData singularData;
		ObtainVia obtainVia;
		EclipseNode obtainViaNode;
		EclipseNode originalFieldNode;
		
		List<EclipseNode> createdFields = new ArrayList<EclipseNode>();
	}
	
	private static boolean equals(String a, char[] b) {
		if (a.length() != b.length) return false;
		for (int i = 0; i < b.length; i++) {
			if (a.charAt(i) != b[i]) return false;
		}
		return true;
	}
	
	private static boolean equals(String a, char[][] b) {
		if (a == null || a.isEmpty()) return b.length == 0;
		String[] aParts = a.split("\\.");
		if (aParts.length != b.length) return false;
		for (int i = 0; i < b.length; i++) {
			if (!equals(aParts[i], b[i])) return false;
		}
		return true;
	}
	
	private static final char[] prefixWith(char[] prefix, char[] name) {
		char[] out = new char[prefix.length + name.length];
		System.arraycopy(prefix, 0, out, 0, prefix.length);
		System.arraycopy(name, 0, out, prefix.length, name.length);
		return out;
	}
	
	@Override public void handle(AnnotationValues<Builder> annotation, Annotation ast, EclipseNode annotationNode) {
		handleFlagUsage(annotationNode, ConfigurationKeys.BUILDER_FLAG_USAGE, "@Builder");
		BuilderJob job = new BuilderJob();
		job.sourceNode = annotationNode;
		job.source = ast;
		job.checkerFramework = getCheckerFrameworkVersion(annotationNode);
		job.isStatic = true;
		
		Builder annInstance = annotation.getInstance();
		job.init(annotation, annInstance, annotationNode);
		List<char[]> typeArgsForToBuilder = null;
		
		boolean generateBuilderMethod;
		if (job.builderMethodName.isEmpty()) {
			generateBuilderMethod = false;
		} else if (!checkName("builderMethodName", job.builderMethodName, annotationNode)) {
			return;
		} else {
			generateBuilderMethod = true;
		}
		
		if (!checkName("buildMethodName", job.buildMethodName, annotationNode)) return;
		
		EclipseNode parent = annotationNode.up();
		
		job.builderFields = new ArrayList<BuilderFieldData>();
		TypeReference buildMethodReturnType;
		TypeReference[] buildMethodThrownExceptions;
		char[] nameOfBuilderMethod;
		
		EclipseNode fillParametersFrom = parent.get() instanceof AbstractMethodDeclaration ? parent : null;
		boolean addCleaning = false;
		
		List<EclipseNode> nonFinalNonDefaultedFields = null;
		
		if (parent.get() instanceof TypeDeclaration) {
			job.parentType = parent;
			TypeDeclaration td = (TypeDeclaration) parent.get();
			
			List<EclipseNode> allFields = new ArrayList<EclipseNode>();
			boolean valuePresent = (hasAnnotation(lombok.Value.class, parent) || hasAnnotation("lombok.experimental.Value", parent));
			for (EclipseNode fieldNode : HandleConstructor.findAllFields(parent, true)) {
				FieldDeclaration fd = (FieldDeclaration) fieldNode.get();
				EclipseNode isDefault = findAnnotation(Builder.Default.class, fieldNode);
				boolean isFinal = ((fd.modifiers & ClassFileConstants.AccFinal) != 0) || (valuePresent && !hasAnnotation(NonFinal.class, fieldNode));
				
				BuilderFieldData bfd = new BuilderFieldData();
				bfd.rawName = fieldNode.getName().toCharArray();
				bfd.name = removePrefixFromField(fieldNode);
				bfd.builderFieldName = bfd.name;
				bfd.annotations = copyAnnotations(fd, findCopyableAnnotations(fieldNode));
				bfd.type = fd.type;
				bfd.singularData = getSingularData(fieldNode, ast, annInstance.setterPrefix());
				bfd.originalFieldNode = fieldNode;
				
				if (bfd.singularData != null && isDefault != null) {
					isDefault.addError("@Builder.Default and @Singular cannot be mixed.");
					isDefault = null;
				}
				
				if (fd.initialization == null && isDefault != null) {
					isDefault.addWarning("@Builder.Default requires an initializing expression (' = something;').");
					isDefault = null;
				}
				
				if (fd.initialization != null && isDefault == null) {
					if (isFinal) continue;
					if (nonFinalNonDefaultedFields == null) nonFinalNonDefaultedFields = new ArrayList<EclipseNode>();
					nonFinalNonDefaultedFields.add(fieldNode);
				}
				
				if (isDefault != null) {
					bfd.nameOfDefaultProvider = prefixWith(DEFAULT_PREFIX, bfd.name);
					bfd.nameOfSetFlag = prefixWith(bfd.name, SET_PREFIX);
					bfd.builderFieldName = prefixWith(bfd.name, VALUE_PREFIX);
					
					MethodDeclaration md = generateDefaultProvider(bfd.nameOfDefaultProvider, td.typeParameters, fieldNode, ast);
					if (md != null) injectMethod(parent, md);
				}
				addObtainVia(bfd, fieldNode);
				job.builderFields.add(bfd);
				allFields.add(fieldNode);
			}
			
<<<<<<< HEAD
			handleConstructor.generateConstructor(parent, AccessLevel.PACKAGE, allFields, false, null, SkipIfConstructorExists.I_AM_BUILDER,
				Collections.<Annotation>emptyList(), annotationNode);
=======
			if (!isRecord(tdParent)) {
				handleConstructor.generateConstructor(tdParent, AccessLevel.PACKAGE, allFields, false, null, SkipIfConstructorExists.I_AM_BUILDER,
					Collections.<Annotation>emptyList(), annotationNode);
			}
>>>>>>> fa0b5249
			
			job.typeParams = job.builderTypeParams = td.typeParameters;
			buildMethodReturnType = job.createBuilderParentTypeReference();
			buildMethodThrownExceptions = null;
			nameOfBuilderMethod = null;
			job.setBuilderClassName(job.replaceBuilderClassName(td.name));
			if (!checkName("builderClassName", job.builderClassName, annotationNode)) return;
		} else if (parent.get() instanceof ConstructorDeclaration) {
			ConstructorDeclaration cd = (ConstructorDeclaration) parent.get();
			if (cd.typeParameters != null && cd.typeParameters.length > 0) {
				annotationNode.addError("@Builder is not supported on constructors with constructor type parameters.");
				return;
			}
			
			job.parentType = parent.up();
			TypeDeclaration td = (TypeDeclaration) job.parentType.get();
			job.typeParams = job.builderTypeParams = td.typeParameters;
			buildMethodReturnType = job.createBuilderParentTypeReference();
			buildMethodThrownExceptions = cd.thrownExceptions;
			nameOfBuilderMethod = null;
			job.setBuilderClassName(job.replaceBuilderClassName(cd.selector));
			if (!checkName("builderClassName", job.builderClassName, annotationNode)) return;
		} else if (parent.get() instanceof MethodDeclaration) {
			MethodDeclaration md = (MethodDeclaration) parent.get();
			job.parentType = parent.up();
			job.isStatic = md.isStatic();
			
			if (job.toBuilder) {
				char[] token;
				char[][] pkg = null;
				if (md.returnType.dimensions() > 0) {
					annotationNode.addError(TO_BUILDER_NOT_SUPPORTED);
					return;
				}
				
				if (md.returnType instanceof SingleTypeReference) {
					token = ((SingleTypeReference) md.returnType).token;
				} else if (md.returnType instanceof QualifiedTypeReference) {
					pkg = ((QualifiedTypeReference) md.returnType).tokens;
					token = pkg[pkg.length];
					char[][] pkg_ = new char[pkg.length - 1][];
					System.arraycopy(pkg, 0, pkg_, 0, pkg_.length);
					pkg = pkg_;
				} else {
					annotationNode.addError(TO_BUILDER_NOT_SUPPORTED);
					return;
				}
				
				if (pkg != null && !equals(parent.getPackageDeclaration(), pkg)) {
					annotationNode.addError(TO_BUILDER_NOT_SUPPORTED);
					return;
				}
				
				if (job.parentType == null || !equals(job.parentType.getName(), token)) {
					annotationNode.addError(TO_BUILDER_NOT_SUPPORTED);
					return;
				}
				
				TypeParameter[] tpOnType = ((TypeDeclaration) job.parentType.get()).typeParameters;
				TypeParameter[] tpOnMethod = md.typeParameters;
				TypeReference[][] tpOnRet_ = null;
				if (md.returnType instanceof ParameterizedSingleTypeReference) {
					tpOnRet_ = new TypeReference[1][];
					tpOnRet_[0] = ((ParameterizedSingleTypeReference) md.returnType).typeArguments;
				} else if (md.returnType instanceof ParameterizedQualifiedTypeReference) {
					tpOnRet_ = ((ParameterizedQualifiedTypeReference) md.returnType).typeArguments;
				}
				
				if (tpOnRet_ != null) for (int i = 0; i < tpOnRet_.length - 1; i++) {
					if (tpOnRet_[i] != null && tpOnRet_[i].length > 0) {
						annotationNode.addError("@Builder(toBuilder=true) is not supported if returning a type with generics applied to an intermediate.");
						return;
					}
				}
				TypeReference[] tpOnRet = tpOnRet_ == null ? null : tpOnRet_[tpOnRet_.length - 1];
				typeArgsForToBuilder = new ArrayList<char[]>();
				
				// Every typearg on this method needs to be found in the return type, but the reverse is not true.
				// We also need to 'map' them.
				
				
				if (tpOnMethod != null) for (TypeParameter onMethod : tpOnMethod) {
					int pos = -1;
					if (tpOnRet != null) for (int i = 0; i < tpOnRet.length; i++) {
						if (tpOnRet[i].getClass() != SingleTypeReference.class) continue;
						if (!Arrays.equals(((SingleTypeReference) tpOnRet[i]).token, onMethod.name)) continue;
						pos = i;
					}
					if (pos == -1 || tpOnType == null || tpOnType.length <= pos) {
						annotationNode.addError("@Builder(toBuilder=true) requires that each type parameter on the static method is part of the typeargs of the return value. Type parameter " + new String(onMethod.name) + " is not part of the return type.");
						return;
					}
					
					typeArgsForToBuilder.add(tpOnType[pos].name);
				}
			}
			
			job.typeParams = job.builderTypeParams = md.typeParameters;
			buildMethodReturnType = copyType(md.returnType, ast);
			buildMethodThrownExceptions = md.thrownExceptions;
			nameOfBuilderMethod = md.selector;
			if (job.builderClassName.indexOf('*') > -1) {
				char[] token = returnTypeToBuilderClassName(annotationNode, md, job.typeParams);
				if (token == null) return; // should not happen.
				job.setBuilderClassName(job.replaceBuilderClassName(token));
				if (!checkName("builderClassName", job.builderClassName, annotationNode)) return;
			}
		} else {
			annotationNode.addError("@Builder is only supported on types, constructors, and methods.");
			return;
		}
		
		if (fillParametersFrom != null) {
			for (EclipseNode param : fillParametersFrom.down()) {
				if (param.getKind() != Kind.ARGUMENT) continue;
				BuilderFieldData bfd = new BuilderFieldData();
				Argument arg = (Argument) param.get();
				
				Annotation[] copyableAnnotations = findCopyableAnnotations(param);
				
				bfd.rawName = arg.name;
				bfd.name = arg.name;
				bfd.builderFieldName = bfd.name;
				bfd.annotations = copyAnnotations(arg, copyableAnnotations);
				bfd.type = arg.type;
				bfd.singularData = getSingularData(param, ast, annInstance.setterPrefix());
				bfd.originalFieldNode = param;
				addObtainVia(bfd, param);
				job.builderFields.add(bfd);
			}
		}
		
		job.builderType = findInnerClass(job.parentType, job.builderClassName);
		if (job.builderType == null) makeBuilderClass(job);
		else {
			TypeDeclaration builderTypeDeclaration = (TypeDeclaration) job.builderType.get();
			if (job.isStatic && (builderTypeDeclaration.modifiers & ClassFileConstants.AccStatic) == 0) {
				annotationNode.addError("Existing Builder must be a static inner class.");
				return;
			} else if (!job.isStatic && (builderTypeDeclaration.modifiers & ClassFileConstants.AccStatic) != 0) {
				annotationNode.addError("Existing Builder must be a non-static inner class.");
				return;
			}
			sanityCheckForMethodGeneratingAnnotationsOnBuilderClass(job.builderType, annotationNode);
			/* generate errors for @Singular BFDs that have one already defined node. */ {
				for (BuilderFieldData bfd : job.builderFields) {
					SingularData sd = bfd.singularData;
					if (sd == null) continue;
					EclipseSingularizer singularizer = sd.getSingularizer();
					if (singularizer == null) continue;
					if (singularizer.checkForAlreadyExistingNodesAndGenerateError(job.builderType, sd)) {
						bfd.singularData = null;
					}
				}
			}
		}
		
		for (BuilderFieldData bfd : job.builderFields) {
			if (bfd.singularData != null && bfd.singularData.getSingularizer() != null) {
				if (bfd.singularData.getSingularizer().requiresCleaning()) {
					addCleaning = true;
					break;
				}
			}
			if (bfd.obtainVia != null) {
				if (bfd.obtainVia.field().isEmpty() == bfd.obtainVia.method().isEmpty()) {
					bfd.obtainViaNode.addError("The syntax is either @ObtainVia(field = \"fieldName\") or @ObtainVia(method = \"methodName\").");
					return;
				}
				if (bfd.obtainVia.method().isEmpty() && bfd.obtainVia.isStatic()) {
					bfd.obtainViaNode.addError("@ObtainVia(isStatic = true) is not valid unless 'method' has been set.");
					return;
				}
			}
		}
		
		generateBuilderFields(job);
		if (addCleaning) {
			FieldDeclaration cleanDecl = new FieldDeclaration(CLEAN_FIELD_NAME, 0, -1);
			cleanDecl.declarationSourceEnd = -1;
			cleanDecl.modifiers = ClassFileConstants.AccPrivate;
			cleanDecl.type = TypeReference.baseTypeReference(TypeIds.T_boolean, 0);
			cleanDecl.traverse(new SetGeneratedByVisitor(ast), (MethodScope) null);
			injectFieldAndMarkGenerated(job.builderType, cleanDecl);
		}
		
		if (constructorExists(job.builderType) == MemberExistsResult.NOT_EXISTS) {
			ConstructorDeclaration cd = HandleConstructor.createConstructor(
				AccessLevel.PACKAGE, job.builderType, Collections.<EclipseNode>emptyList(), false,
				annotationNode, Collections.<Annotation>emptyList());
			if (cd != null) injectMethod(job.builderType, cd);
		}
		
		for (BuilderFieldData bfd : job.builderFields) {
			makePrefixedSetterMethodsForBuilder(job, bfd, annInstance.setterPrefix());
		}
		
		{
			MemberExistsResult methodExists = methodExists(job.buildMethodName, job.builderType, -1);
			if (methodExists == MemberExistsResult.EXISTS_BY_LOMBOK) methodExists = methodExists(job.buildMethodName, job.builderType, 0);
			if (methodExists == MemberExistsResult.NOT_EXISTS) {
				MethodDeclaration md = generateBuildMethod(job, nameOfBuilderMethod, buildMethodReturnType, buildMethodThrownExceptions, addCleaning);
				if (md != null) injectMethod(job.builderType, md);
			}
		}
		
		if (methodExists("toString", job.builderType, 0) == MemberExistsResult.NOT_EXISTS) {
			List<Included<EclipseNode, ToString.Include>> fieldNodes = new ArrayList<Included<EclipseNode, ToString.Include>>();
			for (BuilderFieldData bfd : job.builderFields) {
				for (EclipseNode f : bfd.createdFields) {
					fieldNodes.add(new Included<EclipseNode, ToString.Include>(f, null, true, false));
				}
			}
			MethodDeclaration md = HandleToString.createToString(job.builderType, fieldNodes, true, false, ast, FieldAccess.ALWAYS_FIELD);
			if (md != null) injectMethod(job.builderType, md);
		}
		
		if (addCleaning) {
			MethodDeclaration cleanMethod = generateCleanMethod(job);
			if (cleanMethod != null) injectMethod(job.builderType, cleanMethod);
		}
		
		if (generateBuilderMethod && methodExists(job.builderMethodName, job.parentType, -1) != MemberExistsResult.NOT_EXISTS) generateBuilderMethod = false;
		if (generateBuilderMethod) {
			MethodDeclaration md = generateBuilderMethod(job);
			if (md != null) injectMethod(job.parentType, md);
		}
		
		if (job.toBuilder) switch (methodExists(TO_BUILDER_METHOD_NAME_STRING, job.parentType, 0)) {
		case EXISTS_BY_USER:
			annotationNode.addWarning("Not generating toBuilder() as it already exists.");
			break;
		case NOT_EXISTS:
			TypeParameter[] tps = job.typeParams;
			if (typeArgsForToBuilder != null) {
				tps = new TypeParameter[typeArgsForToBuilder.size()];
				for (int i = 0; i < tps.length; i++) {
					tps[i] = new TypeParameter();
					tps[i].name = typeArgsForToBuilder.get(i);
				}
			}
			MethodDeclaration md = generateToBuilderMethod(job, tps, annInstance.setterPrefix());
			
			if (md != null) injectMethod(job.parentType, md);
		}
		
		if (nonFinalNonDefaultedFields != null && generateBuilderMethod) {
			for (EclipseNode fieldNode : nonFinalNonDefaultedFields) {
				fieldNode.addWarning("@Builder will ignore the initializing expression entirely. If you want the initializing expression to serve as default, add @Builder.Default. If it is not supposed to be settable during building, make the field final.");
			}
		}
	}
	
	static char[] returnTypeToBuilderClassName(EclipseNode annotationNode, MethodDeclaration md, TypeParameter[] typeParams) {
		char[] token;
		if (md.returnType instanceof QualifiedTypeReference) {
			char[][] tokens = ((QualifiedTypeReference) md.returnType).tokens;
			token = tokens[tokens.length - 1];
		} else if (md.returnType instanceof SingleTypeReference) {
			token = ((SingleTypeReference) md.returnType).token;
			if (!(md.returnType instanceof ParameterizedSingleTypeReference) && typeParams != null) {
				for (TypeParameter tp : typeParams) {
					if (Arrays.equals(tp.name, token)) {
						annotationNode.addError("@Builder requires specifying 'builderClassName' if used on methods with a type parameter as return type.");
						return null;
					}
				}
			}
		} else {
			annotationNode.addError("Unexpected kind of return type on annotated method. Specify 'builderClassName' to solve this problem.");
			return null;
		}
		
		if (Character.isLowerCase(token[0])) {
			char[] newToken = new char[token.length];
			System.arraycopy(token, 1, newToken, 1, token.length - 1);
			newToken[0] = Character.toTitleCase(token[0]);
			token = newToken;
		}
		return token;
	}
	
	private MethodDeclaration generateToBuilderMethod(BuilderJob job, TypeParameter[] typeParameters, String prefix) {
		int pS = job.source.sourceStart, pE = job.source.sourceEnd;
		long p = job.getPos();
		
		MethodDeclaration out = job.createNewMethodDeclaration();
		out.selector = TO_BUILDER_METHOD_NAME;
		out.modifiers = toEclipseModifier(job.accessOuters);
		out.bits |= ECLIPSE_DO_NOT_TOUCH_FLAG;
		
		out.returnType = job.createBuilderTypeReference();
		if (job.checkerFramework.generateUnique()) {
			int len = out.returnType.getTypeName().length;
			out.returnType.annotations = new Annotation[len][];
			out.returnType.annotations[len - 1] = new Annotation[] {generateNamedAnnotation(job.source, CheckerFrameworkVersion.NAME__UNIQUE)};
		}
		AllocationExpression invoke = new AllocationExpression();
		invoke.type = job.createBuilderTypeReference();
		
		Expression receiver = invoke;
		List<Statement> preStatements = null;
		List<Statement> postStatements = null;
		
		for (BuilderFieldData bfd : job.builderFields) {
			String setterName = new String(bfd.name);
			String setterPrefix = !prefix.isEmpty() ? prefix : job.oldFluent ? "" : "set";
			if (!setterPrefix.isEmpty()) setterName = HandlerUtil.buildAccessorName(setterPrefix, setterName);
			
			MessageSend ms = new MessageSend();
			Expression[] tgt = new Expression[bfd.singularData == null ? 1 : 2];
			
			if (bfd.obtainVia == null || !bfd.obtainVia.field().isEmpty()) {
				char[] fieldName = bfd.obtainVia == null ? bfd.rawName : bfd.obtainVia.field().toCharArray();
				for (int i = 0; i < tgt.length; i++) {
					FieldReference fr = new FieldReference(fieldName, 0);
					fr.receiver = new ThisReference(0, 0);
					tgt[i] = fr;
				}
			} else {
				String obtainName = bfd.obtainVia.method();
				boolean obtainIsStatic = bfd.obtainVia.isStatic();
				MessageSend obtainExpr = new MessageSend();
				if (obtainIsStatic) {
					if (typeParameters != null && typeParameters.length > 0) {
						obtainExpr.typeArguments = new TypeReference[typeParameters.length];
						for (int j = 0; j < typeParameters.length; j++) {
							obtainExpr.typeArguments[j] = new SingleTypeReference(typeParameters[j].name, 0);
						}
					}
					obtainExpr.receiver = generateNameReference(job.parentType, 0);
				} else {
					obtainExpr.receiver = new ThisReference(0, 0);
				}
				obtainExpr.selector = obtainName.toCharArray();
				if (obtainIsStatic) obtainExpr.arguments = new Expression[] {new ThisReference(0, 0)};
				for (int i = 0; i < tgt.length; i++) tgt[i] = new SingleNameReference(bfd.name, 0L);
				
				// javac appears to cache the type of JCMethodInvocation expressions based on position, meaning, if you have 2 ObtainVia-based method invokes on different types, you get bizarre type mismatch errors.
				// going via a local variable declaration solves the problem. We copy this behaviour
				// for ecj so we match what javac's handler does.
				LocalDeclaration ld = new LocalDeclaration(bfd.name, 0, 0);
				ld.modifiers = ClassFileConstants.AccFinal;
				ld.type = EclipseHandlerUtil.copyType(bfd.type, job.source);
				ld.initialization = obtainExpr;
				if (preStatements == null) preStatements = new ArrayList<Statement>();
				preStatements.add(ld);
			}
			
			ms.selector = setterName.toCharArray();
			if (bfd.singularData == null) {
				ms.arguments = tgt;
				ms.receiver = receiver;
				receiver = ms;
			} else {
				ms.arguments = new Expression[] {tgt[1]};
				ms.receiver = new SingleNameReference(BUILDER_TEMP_VAR, p);
				EqualExpression isNotNull = new EqualExpression(tgt[0], new NullLiteral(pS, pE), OperatorIds.NOT_EQUAL);
				if (postStatements == null) postStatements = new ArrayList<Statement>();
				postStatements.add(new IfStatement(isNotNull, ms, pS, pE));
			}
		}
		
		int preSs = preStatements == null ? 0 : preStatements.size();
		int postSs = postStatements == null ? 0 : postStatements.size();
		if (postSs > 0) {
			out.statements = new Statement[preSs + postSs + 2];
			for (int i = 0; i < preSs; i++) out.statements[i] = preStatements.get(i);
			for (int i = 0; i < postSs; i++) out.statements[preSs + 1 + i] = postStatements.get(i);
			LocalDeclaration b = new LocalDeclaration(BUILDER_TEMP_VAR, pS, pE);
			out.statements[preSs] = b;
			b.modifiers |= ClassFileConstants.AccFinal;
			b.type = job.createBuilderTypeReference();
			b.type.sourceStart = pS; b.type.sourceEnd = pE;
			b.initialization = receiver;
			out.statements[preSs + postSs + 1] = new ReturnStatement(new SingleNameReference(BUILDER_TEMP_VAR, p), pS, pE);
		} else {
			out.statements = new Statement[preSs + 1];
			for (int i = 0; i < preSs; i++) out.statements[i] = preStatements.get(i);
			out.statements[preSs] = new ReturnStatement(receiver, pS, pE);
		}
		
		createRelevantNonNullAnnotation(job.parentType, out);
		out.traverse(new SetGeneratedByVisitor(job.source), ((TypeDeclaration) job.parentType.get()).scope);
		return out;
	}
	
	private MethodDeclaration generateCleanMethod(BuilderJob job) {
		List<Statement> statements = new ArrayList<Statement>();
		
		for (BuilderFieldData bfd : job.builderFields) {
			if (bfd.singularData != null && bfd.singularData.getSingularizer() != null) {
				bfd.singularData.getSingularizer().appendCleaningCode(bfd.singularData, job.builderType, statements);
			}
		}
		
		FieldReference thisUnclean = new FieldReference(CLEAN_FIELD_NAME, 0);
		thisUnclean.receiver = new ThisReference(0, 0);
		statements.add(new Assignment(thisUnclean, new FalseLiteral(0, 0), 0));
		MethodDeclaration decl = job.createNewMethodDeclaration();
		decl.selector = CLEAN_METHOD_NAME;
		decl.modifiers = ClassFileConstants.AccPrivate;
		decl.bits |= ECLIPSE_DO_NOT_TOUCH_FLAG;
		decl.returnType = TypeReference.baseTypeReference(TypeIds.T_void, 0);
		decl.statements = statements.toArray(new Statement[0]);
		decl.traverse(new SetGeneratedByVisitor(job.source), (ClassScope) null);
		return decl;
	}
	
	static Receiver generateNotCalledReceiver(BuilderJob job, String setterName) {
		char[][] nameNotCalled = fromQualifiedName(CheckerFrameworkVersion.NAME__NOT_CALLED);
		SingleMemberAnnotation ann = new SingleMemberAnnotation(new QualifiedTypeReference(nameNotCalled, poss(job.source, nameNotCalled.length)), job.source.sourceStart);
		ann.memberValue = new StringLiteral(setterName.toCharArray(), 0, 0, 0);
		
		TypeReference typeReference = job.createBuilderTypeReference();
		int trLen = typeReference.getTypeName().length;
		typeReference.annotations = new Annotation[trLen][];
		typeReference.annotations[trLen - 1] = new Annotation[] {ann};
		return new Receiver(new char[] { 't', 'h', 'i', 's' }, 0, typeReference, null, 0);
	}
	
	static Receiver generateBuildReceiver(BuilderJob job) {
		if (!job.checkerFramework.generateCalledMethods()) return null;
		
		List<char[]> mandatories = new ArrayList<char[]>();
		for (BuilderFieldData bfd : job.builderFields) {
			if (bfd.singularData == null && bfd.nameOfSetFlag == null) mandatories.add(bfd.name);
		}
		
		if (mandatories.size() == 0) return null;
		
		int pS = job.source.sourceStart, pE = job.source.sourceEnd;
		
		char[][] nameCalled = fromQualifiedName(CheckerFrameworkVersion.NAME__CALLED);
		SingleMemberAnnotation ann = new SingleMemberAnnotation(new QualifiedTypeReference(nameCalled, poss(job.source, nameCalled.length)), pS);
		if (mandatories.size() == 1) {
			ann.memberValue = new StringLiteral(mandatories.get(0), 0, 0, 0);
		} else {
			ArrayInitializer arr = new ArrayInitializer();
			arr.sourceStart = pS;
			arr.sourceEnd =  pE;
			arr.expressions = new Expression[mandatories.size()];
			for (int i = 0; i < arr.expressions.length; i++) {
				arr.expressions[i] = new StringLiteral(mandatories.get(i), pS, pE, 0);
			}
			ann.memberValue = arr;
		}
		
		TypeReference typeReference = job.createBuilderTypeReference();
		int len = typeReference.getTypeName().length;
		typeReference.annotations = new Annotation[len][];
		typeReference.annotations[len - 1] = new Annotation[] {ann};
		return new Receiver(new char[] { 't', 'h', 'i', 's' }, 0, typeReference, null, 0);
	}
	
	public MethodDeclaration generateBuildMethod(BuilderJob job, char[] staticName, TypeReference returnType, TypeReference[] thrownExceptions, boolean addCleaning) {
		MethodDeclaration out = job.createNewMethodDeclaration();
		out.bits |= ECLIPSE_DO_NOT_TOUCH_FLAG;
		List<Statement> statements = new ArrayList<Statement>();
		
		if (addCleaning) {
			FieldReference thisUnclean = new FieldReference(CLEAN_FIELD_NAME, 0);
			thisUnclean.receiver = new ThisReference(0, 0);
			Expression notClean = new UnaryExpression(thisUnclean, OperatorIds.NOT);
			MessageSend invokeClean = new MessageSend();
			invokeClean.selector = CLEAN_METHOD_NAME;
			statements.add(new IfStatement(notClean, invokeClean, 0, 0));
		}
		
		for (BuilderFieldData bfd : job.builderFields) {
			if (bfd.singularData != null && bfd.singularData.getSingularizer() != null) {
				bfd.singularData.getSingularizer().appendBuildCode(bfd.singularData, job.builderType, statements, bfd.builderFieldName, "this");
			}
		}
		
		List<Expression> args = new ArrayList<Expression>();
		for (BuilderFieldData bfd : job.builderFields) {
			if (bfd.nameOfSetFlag != null) {
				LocalDeclaration ld = new LocalDeclaration(bfd.builderFieldName, 0, 0);
				ld.type = copyType(bfd.type);
				FieldReference builderAssign = new FieldReference(bfd.builderFieldName, 0);
				builderAssign.receiver = new ThisReference(0, 0);
				ld.initialization = builderAssign;
				statements.add(ld);
				
				MessageSend inv = new MessageSend();
				inv.sourceStart = job.source.sourceStart;
				inv.sourceEnd = job.source.sourceEnd;
				inv.receiver = new SingleNameReference(((TypeDeclaration) job.parentType.get()).name, 0L);
				inv.selector = bfd.nameOfDefaultProvider;
				inv.typeArguments = typeParameterNames(((TypeDeclaration) job.builderType.get()).typeParameters);
				
				Assignment defaultAssign = new Assignment(new SingleNameReference(bfd.builderFieldName, 0L), inv, 0);
				FieldReference thisSet = new FieldReference(bfd.nameOfSetFlag, 0L);
				thisSet.receiver = new ThisReference(0, 0);
				Expression thisNotSet = new UnaryExpression(thisSet, OperatorIds.NOT);
				statements.add(new IfStatement(thisNotSet, defaultAssign, 0, 0));
			}
			
			if (bfd.nameOfSetFlag != null || (bfd.singularData != null && bfd.singularData.getSingularizer().shadowedDuringBuild())) {
				args.add(new SingleNameReference(bfd.builderFieldName, 0L));
			} else {
				FieldReference fr = new FieldReference(bfd.builderFieldName, 0L);
				fr.receiver = new ThisReference(0, 0);
				args.add(fr);
			}
		}
		
		if (addCleaning) {
			FieldReference thisUnclean = new FieldReference(CLEAN_FIELD_NAME, 0);
			thisUnclean.receiver = new ThisReference(0, 0);
			statements.add(new Assignment(thisUnclean, new TrueLiteral(0, 0), 0));
		}
		
		out.modifiers = toEclipseModifier(job.accessInners);
		out.selector = job.buildMethodName.toCharArray();
		out.thrownExceptions = copyTypes(thrownExceptions);
		out.bits |= ECLIPSE_DO_NOT_TOUCH_FLAG;
		out.returnType = returnType;
		
		if (staticName == null) {
			AllocationExpression allocationStatement = new AllocationExpression();
			allocationStatement.type = copyType(out.returnType);
			allocationStatement.arguments = args.isEmpty() ? null : args.toArray(new Expression[0]);
			statements.add(new ReturnStatement(allocationStatement, 0, 0));
		} else {
			MessageSend invoke = new MessageSend();
			invoke.selector = staticName;
			if (job.isStatic) {
				invoke.receiver = new SingleNameReference(job.builderType.up().getName().toCharArray(), 0);
			} else {
				invoke.receiver = new QualifiedThisReference(generateTypeReference(job.builderType.up(), 0) , 0, 0);
			}
			
			invoke.typeArguments = typeParameterNames(((TypeDeclaration) job.builderType.get()).typeParameters);
			invoke.arguments = args.isEmpty() ? null : args.toArray(new Expression[0]);
			if (returnType instanceof SingleTypeReference && Arrays.equals(TypeConstants.VOID, ((SingleTypeReference) returnType).token)) {
				statements.add(invoke);
			} else {
				statements.add(new ReturnStatement(invoke, 0, 0));
			}
		}
		out.statements = statements.isEmpty() ? null : statements.toArray(new Statement[0]);
		if (job.checkerFramework.generateSideEffectFree()) {
			out.annotations = new Annotation[] {generateNamedAnnotation(job.source, CheckerFrameworkVersion.NAME__SIDE_EFFECT_FREE)};
		}
		out.receiver = generateBuildReceiver(job);
		if (staticName == null) createRelevantNonNullAnnotation(job.builderType, out);
		out.traverse(new SetGeneratedByVisitor(job.source), (ClassScope) null);
		return out;
	}
	
	private TypeReference[] typeParameterNames(TypeParameter[] typeParameters) {
		if (typeParameters == null) return null;
		
		TypeReference[] trs = new TypeReference[typeParameters.length];
		for (int i = 0; i < trs.length; i++) {
			trs[i] = new SingleTypeReference(typeParameters[i].name, 0);
		}
		return trs;
	}
	
	public static MethodDeclaration generateDefaultProvider(char[] methodName, TypeParameter[] typeParameters, EclipseNode fieldNode, ASTNode source) {
		int pS = source.sourceStart, pE = source.sourceEnd;
		
		MethodDeclaration out = new MethodDeclaration(((CompilationUnitDeclaration) fieldNode.top().get()).compilationResult);
		out.typeParameters = copyTypeParams(typeParameters, source);
		out.selector = methodName;
		out.modifiers = ClassFileConstants.AccPrivate | ClassFileConstants.AccStatic;
		out.bits |= ECLIPSE_DO_NOT_TOUCH_FLAG;
		FieldDeclaration fd = (FieldDeclaration) fieldNode.get();
		out.returnType = copyType(fd.type, source);
		out.statements = new Statement[] {new ReturnStatement(fd.initialization, pS, pE)};
		fd.initialization = null;
		
		out.traverse(new SetGeneratedByVisitor(source), ((TypeDeclaration) fieldNode.up().get()).scope);
		return out;
	}
	
	public MethodDeclaration generateBuilderMethod(BuilderJob job) {
		int pS = job.source.sourceStart, pE = job.source.sourceEnd;
		long p = job.getPos();
		
		MethodDeclaration out = job.createNewMethodDeclaration();
		out.selector = job.builderMethodName.toCharArray();
		out.modifiers = toEclipseModifier(job.accessOuters);
		if (job.isStatic) out.modifiers |= ClassFileConstants.AccStatic;
		out.bits |= ECLIPSE_DO_NOT_TOUCH_FLAG;
		out.returnType = job.createBuilderTypeReference();
		if (job.checkerFramework.generateUnique()) {
			int len = out.returnType.getTypeName().length;
			out.returnType.annotations = new Annotation[len][];
			out.returnType.annotations[len - 1] = new Annotation[] {generateNamedAnnotation(job.source, CheckerFrameworkVersion.NAME__UNIQUE)};
		}
		out.typeParameters = job.copyTypeParams();
		AllocationExpression invoke = new AllocationExpression();
		if (job.isStatic) {
			invoke.type = job.createBuilderTypeReferenceForceStatic();
			out.statements = new Statement[] {new ReturnStatement(invoke, pS, pE)};
		} else {
			// return this.new Builder();
			QualifiedAllocationExpression qualifiedInvoke = new QualifiedAllocationExpression();
			qualifiedInvoke.enclosingInstance = new ThisReference(pS, pE);
			if (job.typeParams == null || job.typeParams.length == 0) {
				qualifiedInvoke.type = new SingleTypeReference(job.builderClassNameArr, p);
			} else {
				qualifiedInvoke.type = namePlusTypeParamsToTypeReference(null, job.builderClassNameArr, false, job.typeParams, p);
			}
			
			out.statements = new Statement[] {new ReturnStatement(qualifiedInvoke, pS, pE)};
		}
		if (job.checkerFramework.generateSideEffectFree()) {
			out.annotations = new Annotation[] {generateNamedAnnotation(job.source, CheckerFrameworkVersion.NAME__SIDE_EFFECT_FREE)};
		}
		createRelevantNonNullAnnotation(job.builderType, out);
		out.traverse(new SetGeneratedByVisitor(job.source), ((TypeDeclaration) job.builderType.get()).scope);
		return out;
	}
	
	public void generateBuilderFields(BuilderJob job) {
		List<EclipseNode> existing = new ArrayList<EclipseNode>();
		for (EclipseNode child : job.builderType.down()) {
			if (child.getKind() == Kind.FIELD) existing.add(child);
		}
		
		for (BuilderFieldData bfd : job.builderFields) {
			if (bfd.singularData != null && bfd.singularData.getSingularizer() != null) {
				bfd.createdFields.addAll(bfd.singularData.getSingularizer().generateFields(bfd.singularData, job.builderType));
			} else {
				EclipseNode field = null, setFlag = null;
				for (EclipseNode exists : existing) {
					char[] n = ((FieldDeclaration) exists.get()).name;
					if (Arrays.equals(n, bfd.builderFieldName)) field = exists;
					if (bfd.nameOfSetFlag != null && Arrays.equals(n, bfd.nameOfSetFlag)) setFlag = exists;
				}
				
				if (field == null) {
					FieldDeclaration fd = new FieldDeclaration(bfd.builderFieldName, 0, 0);
					fd.bits |= Eclipse.ECLIPSE_DO_NOT_TOUCH_FLAG;
					fd.modifiers = ClassFileConstants.AccPrivate;
					fd.type = copyType(bfd.type);
					fd.traverse(new SetGeneratedByVisitor(job.source), (MethodScope) null);
					field = injectFieldAndMarkGenerated(job.builderType, fd);
				}
				if (setFlag == null && bfd.nameOfSetFlag != null) {
					FieldDeclaration fd = new FieldDeclaration(bfd.nameOfSetFlag, 0, 0);
					fd.bits |= Eclipse.ECLIPSE_DO_NOT_TOUCH_FLAG;
					fd.modifiers = ClassFileConstants.AccPrivate;
					fd.type = TypeReference.baseTypeReference(TypeIds.T_boolean, 0);
					fd.traverse(new SetGeneratedByVisitor(job.source), (MethodScope) null);
					injectFieldAndMarkGenerated(job.builderType, fd);
				}
				bfd.createdFields.add(field);
			}
		}
	}
	
	public void makePrefixedSetterMethodsForBuilder(BuilderJob job, BuilderFieldData bfd, String prefix) {
		boolean deprecate = isFieldDeprecated(bfd.originalFieldNode);
		if (bfd.singularData == null || bfd.singularData.getSingularizer() == null) {
			makePrefixedSetterMethodForBuilder(job, bfd, deprecate, prefix);
		} else {
			bfd.singularData.getSingularizer().generateMethods(job, bfd.singularData, deprecate);
		}
	}
	
	private void makePrefixedSetterMethodForBuilder(BuilderJob job, BuilderFieldData bfd, boolean deprecate, String prefix) {
		TypeDeclaration td = (TypeDeclaration) job.builderType.get();
		EclipseNode fieldNode = bfd.createdFields.get(0);
		AbstractMethodDeclaration[] existing = td.methods;
		if (existing == null) existing = EMPTY_METHODS;
		int len = existing.length;
		String setterPrefix = prefix.isEmpty() ? "set" : prefix;
		String setterName;
		if (job.oldFluent) {
			setterName = prefix.isEmpty() ? new String(bfd.name) : HandlerUtil.buildAccessorName(setterPrefix, new String(bfd.name));
		} else {
			setterName = HandlerUtil.buildAccessorName(setterPrefix, new String(bfd.name));
		}
		
		for (int i = 0; i < len; i++) {
			if (!(existing[i] instanceof MethodDeclaration)) continue;
			char[] existingName = existing[i].selector;
			if (Arrays.equals(setterName.toCharArray(), existingName) && !isTolerate(fieldNode, existing[i])) return;
		}
		
		List<Annotation> methodAnnsList = Collections.<Annotation>emptyList();
		Annotation[] methodAnns = EclipseHandlerUtil.findCopyableToSetterAnnotations(bfd.originalFieldNode);
		if (methodAnns != null && methodAnns.length > 0) methodAnnsList = Arrays.asList(methodAnns);
		ASTNode source = job.sourceNode.get();
		MethodDeclaration setter = HandleSetter.createSetter(td, deprecate, fieldNode, setterName, bfd.name, bfd.nameOfSetFlag, job.oldChain, toEclipseModifier(job.accessInners),
			job.sourceNode, methodAnnsList, bfd.annotations != null ? Arrays.asList(copyAnnotations(source, bfd.annotations)) : Collections.<Annotation>emptyList());
		if (job.checkerFramework.generateCalledMethods()) setter.receiver = generateNotCalledReceiver(job, setterName);
		if (job.sourceNode.up().getKind() == Kind.METHOD) {
			copyJavadocFromParam(bfd.originalFieldNode.up(), setter, td, bfd.name.toString());
		} else {
			copyJavadoc(bfd.originalFieldNode, setter, td, CopyJavadoc.SETTER, true);
		}
		injectMethod(job.builderType, setter);
	}
	
	private void copyJavadocFromParam(EclipseNode from, MethodDeclaration to, TypeDeclaration type, String param) {
		try {
			CompilationUnitDeclaration cud = (CompilationUnitDeclaration) from.top().get();
			String methodComment = getDocComment(cud, from.get());
			String newJavadoc = addReturnsThisIfNeeded(getParamJavadoc(methodComment, param));
			setDocComment(cud, type, to, newJavadoc);
		} catch (Exception ignore) {}
	}
	
	public void makeBuilderClass(BuilderJob job) {
		TypeDeclaration parent = (TypeDeclaration) job.parentType.get();
		TypeDeclaration builder = new TypeDeclaration(parent.compilationResult);
		builder.bits |= Eclipse.ECLIPSE_DO_NOT_TOUCH_FLAG;
		builder.modifiers |= toEclipseModifier(job.accessOuters);
		if (job.isStatic) builder.modifiers |= ClassFileConstants.AccStatic;
		builder.typeParameters = job.copyTypeParams();
		builder.name = job.builderClassNameArr;
		builder.traverse(new SetGeneratedByVisitor(job.source), (ClassScope) null);
		job.builderType = injectType(job.parentType, builder);
	}
	
	private void addObtainVia(BuilderFieldData bfd, EclipseNode node) {
		for (EclipseNode child : node.down()) {
			if (!annotationTypeMatches(ObtainVia.class, child)) continue;
			AnnotationValues<ObtainVia> ann = createAnnotation(ObtainVia.class, child);
			bfd.obtainVia = ann.getInstance();
			bfd.obtainViaNode = child;
			return;
		}
	}
	
	/**
	 * Returns the explicitly requested singular annotation on this node (field
	 * or parameter), or null if there's no {@code @Singular} annotation on it.
	 * 
	 * @param node The node (field or method param) to inspect for its name and potential {@code @Singular} annotation.
	 * @param setterPrefix Explicitly requested setter prefix.
	 */
	private SingularData getSingularData(EclipseNode node, ASTNode source, final String setterPrefix) {
		for (EclipseNode child : node.down()) {
			if (!annotationTypeMatches(Singular.class, child)) continue;
			char[] pluralName = node.getKind() == Kind.FIELD ? removePrefixFromField(node) : ((AbstractVariableDeclaration) node.get()).name;
			AnnotationValues<Singular> ann = createAnnotation(Singular.class, child);
			Singular singularInstance = ann.getInstance();
			String explicitSingular = singularInstance.value();
			if (explicitSingular.isEmpty()) {
				if (Boolean.FALSE.equals(node.getAst().readConfiguration(ConfigurationKeys.SINGULAR_AUTO))) {
					node.addError("The singular must be specified explicitly (e.g. @Singular(\"task\")) because auto singularization is disabled.");
					explicitSingular = new String(pluralName);
				} else {
					explicitSingular = autoSingularize(new String(pluralName));
					if (explicitSingular == null) {
						node.addError("Can't singularize this name; please specify the singular explicitly (i.e. @Singular(\"sheep\"))");
						explicitSingular = new String(pluralName);
					}
				}
			}
			char[] singularName = explicitSingular.toCharArray();
			
			TypeReference type = ((AbstractVariableDeclaration) node.get()).type;
			TypeReference[] typeArgs = null;
			String typeName;
			if (type instanceof ParameterizedSingleTypeReference) {
				typeArgs = ((ParameterizedSingleTypeReference) type).typeArguments;
				typeName = new String(((ParameterizedSingleTypeReference) type).token);
			} else if (type instanceof ParameterizedQualifiedTypeReference) {
				TypeReference[][] tr = ((ParameterizedQualifiedTypeReference) type).typeArguments;
				if (tr != null) typeArgs = tr[tr.length - 1];
				char[][] tokens = ((ParameterizedQualifiedTypeReference) type).tokens;
				StringBuilder sb = new StringBuilder();
				for (int i = 0; i < tokens.length; i++) {
					if (i > 0) sb.append(".");
					sb.append(tokens[i]);
				}
				typeName = sb.toString();
			} else {
				typeName = type.toString();
			}
			
			String targetFqn = EclipseSingularsRecipes.get().toQualified(typeName);
			EclipseSingularizer singularizer = EclipseSingularsRecipes.get().getSingularizer(targetFqn);
			if (singularizer == null) {
				node.addError("Lombok does not know how to create the singular-form builder methods for type '" + typeName + "'; they won't be generated.");
				return null;
			}
			
			return new SingularData(child, singularName, pluralName, typeArgs == null ? Collections.<TypeReference>emptyList() : Arrays.asList(typeArgs), targetFqn, singularizer, source, singularInstance.ignoreNullCollections(), setterPrefix.toCharArray());
		}
		
		return null;
	}
}<|MERGE_RESOLUTION|>--- conflicted
+++ resolved
@@ -253,6 +253,8 @@
 	}
 	
 	@Override public void handle(AnnotationValues<Builder> annotation, Annotation ast, EclipseNode annotationNode) {
+		final String BUILDER_NODE_NOT_SUPPORTED_ERR = "@Builder is only supported on classes, records, constructors, and methods.";
+		
 		handleFlagUsage(annotationNode, ConfigurationKeys.BUILDER_FLAG_USAGE, "@Builder");
 		BuilderJob job = new BuilderJob();
 		job.sourceNode = annotationNode;
@@ -288,6 +290,11 @@
 		List<EclipseNode> nonFinalNonDefaultedFields = null;
 		
 		if (parent.get() instanceof TypeDeclaration) {
+			if (!isClass(parent) && !isRecord(parent)) {
+				annotationNode.addError(BUILDER_NODE_NOT_SUPPORTED_ERR);
+				return;
+			}
+			
 			job.parentType = parent;
 			TypeDeclaration td = (TypeDeclaration) parent.get();
 			
@@ -336,15 +343,12 @@
 				allFields.add(fieldNode);
 			}
 			
-<<<<<<< HEAD
-			handleConstructor.generateConstructor(parent, AccessLevel.PACKAGE, allFields, false, null, SkipIfConstructorExists.I_AM_BUILDER,
-				Collections.<Annotation>emptyList(), annotationNode);
-=======
-			if (!isRecord(tdParent)) {
-				handleConstructor.generateConstructor(tdParent, AccessLevel.PACKAGE, allFields, false, null, SkipIfConstructorExists.I_AM_BUILDER,
+			if (!isRecord(parent)) {
+				// Records ship with a canonical constructor that acts as @AllArgsConstructor - just use that one.
+				
+				handleConstructor.generateConstructor(parent, AccessLevel.PACKAGE, allFields, false, null, SkipIfConstructorExists.I_AM_BUILDER,
 					Collections.<Annotation>emptyList(), annotationNode);
 			}
->>>>>>> fa0b5249
 			
 			job.typeParams = job.builderTypeParams = td.typeParameters;
 			buildMethodReturnType = job.createBuilderParentTypeReference();
@@ -453,7 +457,7 @@
 				if (!checkName("builderClassName", job.builderClassName, annotationNode)) return;
 			}
 		} else {
-			annotationNode.addError("@Builder is only supported on types, constructors, and methods.");
+			annotationNode.addError(BUILDER_NODE_NOT_SUPPORTED_ERR);
 			return;
 		}
 		
