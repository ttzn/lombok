--- conflicted
+++ resolved
@@ -288,7 +288,6 @@
 		}
 	}
 	
-<<<<<<< HEAD
 	private static boolean noArgsConstructorExists(EclipseNode node) {
 		node = EclipseHandlerUtil.upToTypeNode(node);
 		
@@ -310,12 +309,8 @@
 		
 		return false;
 	}
-
 	
 	private static final char[][] JAVA_BEANS_CONSTRUCTORPROPERTIES = new char[][] { "java".toCharArray(), "beans".toCharArray(), "ConstructorProperties".toCharArray() };
-=======
-	public static final char[][] JAVA_BEANS_CONSTRUCTORPROPERTIES = new char[][] { "java".toCharArray(), "beans".toCharArray(), "ConstructorProperties".toCharArray() };
->>>>>>> 19ad4fd5
 	public static Annotation[] createConstructorProperties(ASTNode source, Collection<EclipseNode> fields) {
 		if (fields.isEmpty()) return null;
 		
