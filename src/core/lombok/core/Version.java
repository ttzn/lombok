--- conflicted
+++ resolved
@@ -29,12 +29,7 @@
 	// Note: In 'X.Y.Z', if Z is odd, its a snapshot build built from the repository, so many different 0.10.3 versions can exist, for example.
 	// Official builds always end in an even number. (Since 0.10.2).
 	private static final String VERSION = "0.12.1";
-<<<<<<< HEAD
 	private static final String RELEASE_NAME = "Edgy Guinea Pig";
-//	private static final String RELEASE_NAME = "Angry Butterfly";
-=======
-	private static final String RELEASE_NAME = "Angry Butterfly";
->>>>>>> 72b55dcc
 	
 	private Version() {
 		//Prevent instantiation
