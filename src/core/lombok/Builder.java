/*
 * Copyright (C) 2013-2014 The Project Lombok Authors.
 * 
 * Permission is hereby granted, free of charge, to any person obtaining a copy
 * of this software and associated documentation files (the "Software"), to deal
 * in the Software without restriction, including without limitation the rights
 * to use, copy, modify, merge, publish, distribute, sublicense, and/or sell
 * copies of the Software, and to permit persons to whom the Software is
 * furnished to do so, subject to the following conditions:
 * 
 * The above copyright notice and this permission notice shall be included in
 * all copies or substantial portions of the Software.
 * 
 * THE SOFTWARE IS PROVIDED "AS IS", WITHOUT WARRANTY OF ANY KIND, EXPRESS OR
 * IMPLIED, INCLUDING BUT NOT LIMITED TO THE WARRANTIES OF MERCHANTABILITY,
 * FITNESS FOR A PARTICULAR PURPOSE AND NONINFRINGEMENT. IN NO EVENT SHALL THE
 * AUTHORS OR COPYRIGHT HOLDERS BE LIABLE FOR ANY CLAIM, DAMAGES OR OTHER
 * LIABILITY, WHETHER IN AN ACTION OF CONTRACT, TORT OR OTHERWISE, ARISING FROM,
 * OUT OF OR IN CONNECTION WITH THE SOFTWARE OR THE USE OR OTHER DEALINGS IN
 * THE SOFTWARE.
 */
package lombok;

import static java.lang.annotation.ElementType.*;
import static java.lang.annotation.RetentionPolicy.*;

import java.lang.annotation.Retention;
import java.lang.annotation.Target;

/**
 * The builder annotation creates a so-called 'builder' aspect to the class that is annotated or the class
 * that contains a member which is annotated with {@code @Builder}.
 * <p>
 * If a member is annotated, it must be either a constructor or a method. If a class is annotated,
 * then a private constructor is generated with all fields as arguments
 * (as if {@code @AllArgsConstructor(AccessLevel.PRIVATE)} is present
 * on the class), and it is as if this constructor has been annotated with {@code @Builder} instead.
 * <p>
 * The effect of {@code @Builder} is that an inner class is generated named <code><strong>T</strong>Builder</code>,
 * with a private constructor. Instances of <code><strong>T</strong>Builder</code> are made with the
 * method named {@code builder()} which is also generated for you in the class itself (not in the builder class).
 * <p>
 * The <code><strong>T</strong>Builder</code> class contains 1 method for each parameter of the annotated
 * constructor / method (each field, when annotating a class), which returns the builder itself.
 * The builder also has a <code>build()</code> method which returns a completed instance of the original type,
 * created by passing all parameters as set via the various other methods in the builder to the constructor
 * or method that was annotated with {@code @Builder}. The return type of this method will be the same
 * as the relevant class, unless a method has been annotated, in which case it'll be equal to the
 * return type of that method.
 * <p>
 * Complete documentation is found at <a href="https://projectlombok.org/features/experimental/Builder.html">the project lombok features page for &#64;Builder</a>.
 * <p>
 * <p>
 * Before:
 * 
 * <pre>
 * &#064;Builder
 * class Example {
 * 	private int foo;
 * 	private final String bar;
 * }
 * </pre>
 * 
 * After:
 * 
 * <pre>
 * class Example&lt;T&gt; {
 * 	private T foo;
 * 	private final String bar;
 * 	
 * 	private Example(T foo, String bar) {
 * 		this.foo = foo;
 * 		this.bar = bar;
 * 	}
 * 	
 * 	public static &lt;T&gt; ExampleBuilder&lt;T&gt; builder() {
 * 		return new ExampleBuilder&lt;T&gt;();
 * 	}
 * 	
 * 	public static class ExampleBuilder&lt;T&gt; {
 * 		private T foo;
 * 		private String bar;
 * 		
 * 		private ExampleBuilder() {}
 * 		
 * 		public ExampleBuilder foo(T foo) {
 * 			this.foo = foo;
 * 			return this;
 * 		}
 * 		
 * 		public ExampleBuilder bar(String bar) {
 * 			this.bar = bar;
 * 			return this;
 * 		}
 * 		
 * 		&#064;java.lang.Override public String toString() {
 * 			return "ExampleBuilder(foo = " + foo + ", bar = " + bar + ")";
 * 		}
 * 		
 * 		public Example build() {
 * 			return new Example(foo, bar);
 * 		}
 * 	}
 * }
 * </pre>
 */
@Target({TYPE, METHOD, CONSTRUCTOR})
@Retention(SOURCE)
public @interface Builder {
	/** Name of the method that creates a new builder instance. Default: {@code builder}. */
	String builderMethodName() default "builder";
	
	/** Name of the method in the builder class that creates an instance of your {@code @Builder}-annotated class. */
	String buildMethodName() default "build";
	
	/**
	 * Name of the builder class.
	 * 
	 * Default for {@code @Builder} on types and constructors: {@code (TypeName)Builder}.
<<<<<<< HEAD
	 * <p>
	 * Default for {@code @Builder} on static methods: {@code (ReturnTypeName)Builder}.
=======
	 * Default for {@code @Builder} on methods: {@code (ReturnTypeName)Builder}.
>>>>>>> 14af3bec
	 */
	String builderClassName() default "";
	
	/**
	 * If true, generate an instance method to obtain a builder that is initialized with the values of this instance.
	 * Legal only if {@code @Builder} is used on a constructor, on the type itself, or on a static method that returns
	 * an instance of the declaring type.
	 */
	boolean toBuilder() default false;
	
	/**
	 * Put on a field (in case of {@code @Builder} on a type) or a parameter (for {@code @Builder} on a constructor or static method) to
	 * indicate how lombok should obtain a value for this field or parameter given an instance; this is only relevant if {@code toBuilder} is {@code true}.
	 * 
	 * You do not need to supply an {@code @ObtainVia} annotation unless you wish to change the default behaviour: Use a field with the same name.
	 * <p>
	 * Note that one of {@code field} or {@code method} should be set, or an error is generated.
	 * <p>
	 * The default behaviour is to obtain a value by referencing the name of the parameter as a field on 'this'.
	 */
	public @interface ObtainVia {
		/** Tells lombok to obtain a value with the expression {@code this.value}. */
		String field() default "";
		
		/** Tells lombok to obtain a value with the expression {@code this.method()}. */
		String method() default "";
		
		/** Tells lombok to obtain a value with the expression {@code SelfType.method(this)}; requires {@code method} to be set. */
		boolean isStatic() default false;
	}
}<|MERGE_RESOLUTION|>--- conflicted
+++ resolved
@@ -117,12 +117,8 @@
 	 * Name of the builder class.
 	 * 
 	 * Default for {@code @Builder} on types and constructors: {@code (TypeName)Builder}.
-<<<<<<< HEAD
 	 * <p>
-	 * Default for {@code @Builder} on static methods: {@code (ReturnTypeName)Builder}.
-=======
 	 * Default for {@code @Builder} on methods: {@code (ReturnTypeName)Builder}.
->>>>>>> 14af3bec
 	 */
 	String builderClassName() default "";
 	
