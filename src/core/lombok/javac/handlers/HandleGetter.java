/*
 * Copyright © 2009-2010 Reinier Zwitserloot and Roel Spilker.
 * 
 * Permission is hereby granted, free of charge, to any person obtaining a copy
 * of this software and associated documentation files (the "Software"), to deal
 * in the Software without restriction, including without limitation the rights
 * to use, copy, modify, merge, publish, distribute, sublicense, and/or sell
 * copies of the Software, and to permit persons to whom the Software is
 * furnished to do so, subject to the following conditions:
 * 
 * The above copyright notice and this permission notice shall be included in
 * all copies or substantial portions of the Software.
 * 
 * THE SOFTWARE IS PROVIDED "AS IS", WITHOUT WARRANTY OF ANY KIND, EXPRESS OR
 * IMPLIED, INCLUDING BUT NOT LIMITED TO THE WARRANTIES OF MERCHANTABILITY,
 * FITNESS FOR A PARTICULAR PURPOSE AND NONINFRINGEMENT. IN NO EVENT SHALL THE
 * AUTHORS OR COPYRIGHT HOLDERS BE LIABLE FOR ANY CLAIM, DAMAGES OR OTHER
 * LIABILITY, WHETHER IN AN ACTION OF CONTRACT, TORT OR OTHERWISE, ARISING FROM,
 * OUT OF OR IN CONNECTION WITH THE SOFTWARE OR THE USE OR OTHER DEALINGS IN
 * THE SOFTWARE.
 */
package lombok.javac.handlers;

import static lombok.javac.handlers.JavacHandlerUtil.*;

import java.util.Collection;
import java.util.Collections;
import java.util.HashMap;
import java.util.Map;

import lombok.AccessLevel;
import lombok.Getter;
import lombok.core.AnnotationValues;
import lombok.core.AST.Kind;
import lombok.core.handlers.TransformationsUtil;
import lombok.javac.Javac;
import lombok.javac.JavacAnnotationHandler;
import lombok.javac.JavacNode;
import lombok.javac.handlers.JavacHandlerUtil.FieldAccess;

import org.mangosdk.spi.ProviderFor;

import com.sun.tools.javac.code.Flags;
import com.sun.tools.javac.code.TypeTags;
import com.sun.tools.javac.tree.JCTree;
import com.sun.tools.javac.tree.TreeMaker;
import com.sun.tools.javac.tree.JCTree.JCAnnotation;
import com.sun.tools.javac.tree.JCTree.JCBinary;
import com.sun.tools.javac.tree.JCTree.JCBlock;
import com.sun.tools.javac.tree.JCTree.JCClassDecl;
import com.sun.tools.javac.tree.JCTree.JCExpression;
import com.sun.tools.javac.tree.JCTree.JCExpressionStatement;
import com.sun.tools.javac.tree.JCTree.JCIf;
import com.sun.tools.javac.tree.JCTree.JCMethodDecl;
import com.sun.tools.javac.tree.JCTree.JCMethodInvocation;
import com.sun.tools.javac.tree.JCTree.JCNewClass;
import com.sun.tools.javac.tree.JCTree.JCPrimitiveTypeTree;
import com.sun.tools.javac.tree.JCTree.JCStatement;
import com.sun.tools.javac.tree.JCTree.JCSynchronized;
import com.sun.tools.javac.tree.JCTree.JCTypeApply;
import com.sun.tools.javac.tree.JCTree.JCTypeParameter;
import com.sun.tools.javac.tree.JCTree.JCVariableDecl;
import com.sun.tools.javac.util.List;
import com.sun.tools.javac.util.Name;
import com.sun.tools.javac.util.JCDiagnostic.DiagnosticPosition;

/**
 * Handles the {@code lombok.Getter} annotation for javac.
 */
@ProviderFor(JavacAnnotationHandler.class)
public class HandleGetter implements JavacAnnotationHandler<Getter> {
	public boolean generateGetterForType(JavacNode typeNode, JavacNode errorNode, AccessLevel level, boolean checkForTypeLevelGetter) {
		if (checkForTypeLevelGetter) {
			if (typeNode != null) for (JavacNode child : typeNode.down()) {
				if (child.getKind() == Kind.ANNOTATION) {
					if (Javac.annotationTypeMatches(Getter.class, child)) {
						//The annotation will make it happen, so we can skip it.
						return true;
					}
				}
			}
		}
		
		JCClassDecl typeDecl = null;
		if (typeNode.get() instanceof JCClassDecl) typeDecl = (JCClassDecl) typeNode.get();
		long modifiers = typeDecl == null ? 0 : typeDecl.mods.flags;
		boolean notAClass = (modifiers & (Flags.INTERFACE | Flags.ANNOTATION | Flags.ENUM)) != 0;
		
		if (typeDecl == null || notAClass) {
			errorNode.addError("@Getter is only supported on a class or a field.");
			return false;
		}
		
		for (JavacNode field : typeNode.down()) {
			if (fieldQualifiesForGetterGeneration(field)) generateGetterForField(field, errorNode.get(), level, List.<JCExpression>nil(), false);
		}
		
		return true;
	}
	
	public boolean fieldQualifiesForGetterGeneration(JavacNode field) {
		if (field.getKind() != Kind.FIELD) return false;
		JCVariableDecl fieldDecl = (JCVariableDecl) field.get();
		//Skip fields that start with $
		if (fieldDecl.name.toString().startsWith("$")) return false;
		//Skip static fields.
		if ((fieldDecl.mods.flags & Flags.STATIC) != 0) return false;
		return true;
	}
	
	/**
	 * Generates a getter on the stated field.
	 * 
	 * Used by {@link HandleData}.
	 * 
	 * The difference between this call and the handle method is as follows:
	 * 
	 * If there is a {@code lombok.Getter} annotation on the field, it is used and the
	 * same rules apply (e.g. warning if the method already exists, stated access level applies).
	 * If not, the getter is still generated if it isn't already there, though there will not
	 * be a warning if its already there. The default access level is used.
	 * 
	 * @param fieldNode The node representing the field you want a getter for.
	 * @param pos The node responsible for generating the getter (the {@code @Data} or {@code @Getter} annotation).
	 * @param lazy 
	 */
	public void generateGetterForField(JavacNode fieldNode, DiagnosticPosition pos, AccessLevel level, List<JCExpression> onMethod, boolean lazy) {
		for (JavacNode child : fieldNode.down()) {
			if (child.getKind() == Kind.ANNOTATION) {
				if (Javac.annotationTypeMatches(Getter.class, child)) {
					//The annotation will make it happen, so we can skip it.
					return;
				}
			}
		}
		
		createGetterForField(level, fieldNode, fieldNode, false, onMethod, lazy);
	}
	
	@Override public boolean handle(AnnotationValues<Getter> annotation, JCAnnotation ast, JavacNode annotationNode) {
		Collection<JavacNode> fields = annotationNode.upFromAnnotationToFields();
		markAnnotationAsProcessed(annotationNode, Getter.class);
		deleteImportFromCompilationUnit(annotationNode, "lombok.AccessLevel");
		JavacNode node = annotationNode.up();
		Getter annotationInstance = annotation.getInstance();
		AccessLevel level = annotationInstance.value();
		boolean lazy = annotationInstance.lazy();
		if (level == AccessLevel.NONE) {
			if (lazy) {
				annotationNode.addWarning("'lazy' does not work with AccessLevel.NONE.");
			}
			return true;
		}
		
		if (node == null) return false;
		
		List<JCExpression> onMethod = getAndRemoveAnnotationParameter(ast, "onMethod");
		if (node.getKind() == Kind.FIELD) {
			return createGetterForFields(level, fields, annotationNode, true, onMethod, lazy);
		}
		if (node.getKind() == Kind.TYPE) {
			if (!onMethod.isEmpty()) annotationNode.addError("'onMethod' is not supported for @Getter on a type.");
			if (lazy) annotationNode.addError("'lazy' is not supported for @Getter on a type.");
			return generateGetterForType(node, annotationNode, level, false);
		}
		return false;
	}
	
	private boolean createGetterForFields(AccessLevel level, Collection<JavacNode> fieldNodes, JavacNode errorNode, boolean whineIfExists, List<JCExpression> onMethod, boolean lazy) {
		for (JavacNode fieldNode : fieldNodes) {
			createGetterForField(level, fieldNode, errorNode, whineIfExists, onMethod, lazy);
		}
		
		return true;
	}
	
	private boolean createGetterForField(AccessLevel level,
			JavacNode fieldNode, JavacNode errorNode, boolean whineIfExists, List<JCExpression> onMethod, boolean lazy) {
		if (fieldNode.getKind() != Kind.FIELD) {
			errorNode.addError("@Getter is only supported on a class or a field.");
			return true;
		}
		
		JCVariableDecl fieldDecl = (JCVariableDecl)fieldNode.get();
		
		if (lazy) {
			if ((fieldDecl.mods.flags & Flags.PRIVATE) == 0 || (fieldDecl.mods.flags & Flags.FINAL) == 0) {
				errorNode.addError("'lazy' requires the field to be private and final.");
				return true;
			}
			if (fieldDecl.init == null) {
				errorNode.addError("'lazy' requires field initialization.");
				return true;
			}
		}
		
		String methodName = toGetterName(fieldDecl);
		
		for (String altName : toAllGetterNames(fieldDecl)) {
			switch (methodExists(altName, fieldNode, false)) {
			case EXISTS_BY_LOMBOK:
				return true;
			case EXISTS_BY_USER:
				if (whineIfExists) {
					String altNameExpl = "";
					if (!altName.equals(methodName)) altNameExpl = String.format(" (%s)", altName);
					errorNode.addWarning(
						String.format("Not generating %s(): A method with that name already exists%s", methodName, altNameExpl));
				}
				return true;
			default:
			case NOT_EXISTS:
				//continue scanning the other alt names.
			}
		}
		
		long access = toJavacModifier(level) | (fieldDecl.mods.flags & Flags.STATIC);
		
		injectMethod(fieldNode.up(), createGetter(access, fieldNode, fieldNode.getTreeMaker(), onMethod, lazy));
		
		return true;
	}
	
	
	private JCMethodDecl createGetter(long access, JavacNode field, TreeMaker treeMaker, List<JCExpression> onMethod, boolean lazy) {
		JCVariableDecl fieldNode = (JCVariableDecl) field.get();
		
		// Remember the type; lazy will change it;
		JCExpression methodType = copyType(treeMaker, fieldNode);
		
		List<JCStatement> statements;
		if (lazy) {
			statements = createLazyGetterBody(treeMaker, field);
		} else {
			statements = createSimpleGetterBody(treeMaker, field);
		}
		
		JCBlock methodBody = treeMaker.Block(0, statements);
		Name methodName = field.toName(toGetterName(fieldNode));
		
		List<JCTypeParameter> methodGenericParams = List.nil();
		List<JCVariableDecl> parameters = List.nil();
		List<JCExpression> throwsClauses = List.nil();
		JCExpression annotationMethodDefaultValue = null;
		
		List<JCAnnotation> nonNulls = findAnnotations(field, TransformationsUtil.NON_NULL_PATTERN);
		List<JCAnnotation> nullables = findAnnotations(field, TransformationsUtil.NULLABLE_PATTERN);
		
		List<JCAnnotation> annsOnMethod = copyAnnotations(onMethod).appendList(nonNulls).appendList(nullables);
		
		return treeMaker.MethodDef(treeMaker.Modifiers(access, annsOnMethod), methodName, methodType,
				methodGenericParams, parameters, throwsClauses, methodBody, annotationMethodDefaultValue);
	}
	
<<<<<<< HEAD
	private List<JCStatement> createSimpleGetterBody(TreeMaker treeMaker, JavacNode field) {
		return List.<JCStatement>of(treeMaker.Return(createFieldAccessor(treeMaker, field, FieldAccess.ALWAYS_FIELD)));
	}
	
	private static final String AR = "java.util.concurrent.atomic.AtomicReference";
	private static final List<JCExpression> NIL_EXPRESSION = List.nil();
	
	private static final java.util.Map<Integer, String> TYPE_MAP;
	static {
		Map<Integer, String> m = new HashMap<Integer, String>();
		m.put(TypeTags.INT, "java.lang.Integer");
		m.put(TypeTags.DOUBLE, "java.lang.Double");
		m.put(TypeTags.FLOAT, "java.lang.Float");
		m.put(TypeTags.SHORT, "java.lang.Short");
		m.put(TypeTags.BYTE, "java.lang.Byte");
		m.put(TypeTags.LONG, "java.lang.Long");
		m.put(TypeTags.BOOLEAN, "java.lang.Boolean");
		m.put(TypeTags.CHAR, "java.lang.Character");
		TYPE_MAP = Collections.unmodifiableMap(m);
	}
	
	private List<JCStatement> createLazyGetterBody(TreeMaker maker, JavacNode fieldNode) {
		/*
		java.util.concurrent.atomic.AtomicReference<ValueType> value = this.fieldName.get();
		if (value == null) {
			synchronized (this.fieldName) {
				value = this.fieldName.get();
				if (value == null) { 
					value = new java.util.concurrent.atomic.AtomicReference<ValueType>(new ValueType());
					this.fieldName.set(value);
				}
			}
		}
		return value.get();
		*/
		
		List<JCStatement> statements = List.nil();
		
		JCVariableDecl field = (JCVariableDecl) fieldNode.get();
		field.type = null;
		if (field.vartype instanceof JCPrimitiveTypeTree) {
			String boxed = TYPE_MAP.get(((JCPrimitiveTypeTree)field.vartype).typetag);
			if (boxed != null) {
				field.vartype = chainDotsString(maker, fieldNode, boxed);
			}
		}
		
		Name valueName = fieldNode.toName("value");
		
		/* java.util.concurrent.atomic.AtomicReference<ValueType> value = this.fieldName.get();*/ {
			JCTypeApply valueVarType = maker.TypeApply(chainDotsString(maker, fieldNode, AR), List.of(copyType(maker, field)));
			statements = statements.append(maker.VarDef(maker.Modifiers(0), valueName, valueVarType, callGet(fieldNode, createFieldAccessor(maker, fieldNode, FieldAccess.ALWAYS_FIELD))));
		}
		
		/* if (value == null) { */ {
			JCSynchronized synchronizedStatement;
			/* synchronized (this.fieldName) { */ {
				List<JCStatement> synchronizedStatements = List.nil();
				/* value = this.fieldName.get(); */ {
					JCExpressionStatement newAssign = maker.Exec(maker.Assign(maker.Ident(valueName), callGet(fieldNode, createFieldAccessor(maker, fieldNode, FieldAccess.ALWAYS_FIELD))));
					synchronizedStatements = synchronizedStatements.append(newAssign);
				}
				
				/* if (value == null) { */ {
					List<JCStatement> innerIfStatements = List.nil();
					/* value = new java.util.concurrent.atomic.AtomicReference<ValueType>(new ValueType());*/ {
						JCTypeApply valueVarType = maker.TypeApply(chainDotsString(maker, fieldNode, AR), List.of(copyType(maker, field)));			
						JCNewClass newInstance = maker.NewClass(null, NIL_EXPRESSION, valueVarType, List.<JCExpression>of(field.init), null);
						
						JCStatement statement = maker.Exec(maker.Assign(maker.Ident(valueName), newInstance));
						innerIfStatements = innerIfStatements.append(statement);
					}
					/* this.fieldName.set(value); */ {
						JCStatement statement = callSet(fieldNode, createFieldAccessor(maker, fieldNode, FieldAccess.ALWAYS_FIELD), maker.Ident(valueName));
						innerIfStatements = innerIfStatements.append(statement);
					}
					
					JCBinary isNull = maker.Binary(JCTree.EQ, maker.Ident(valueName), maker.Literal(TypeTags.BOT, null));
					JCIf ifStatement = maker.If(isNull, maker.Block(0, innerIfStatements), null);
					synchronizedStatements = synchronizedStatements.append(ifStatement);
				}
				
				synchronizedStatement = maker.Synchronized(createFieldAccessor(maker, fieldNode, FieldAccess.ALWAYS_FIELD), maker.Block(0, synchronizedStatements));
			}
			
			JCBinary isNull = maker.Binary(JCTree.EQ, maker.Ident(valueName), maker.Literal(TypeTags.BOT, null));
			JCIf ifStatement = maker.If(isNull, maker.Block(0, List.<JCStatement>of(synchronizedStatement)), null);
			statements = statements.append(ifStatement);
		}
		/* return value.get(); */
		statements = statements.append(maker.Return(callGet(fieldNode, maker.Ident(valueName))));
		
		// update the field type and init last
		
		/* 	private final java.util.concurrent.atomic.AtomicReference<java.util.concurrent.atomic.AtomicReference<ValueType> fieldName = new java.util.concurrent.atomic.AtomicReference<java.util.concurrent.atomic.AtomicReference<ValueType>>(); */ {
			field.vartype = maker.TypeApply(chainDotsString(maker, fieldNode, AR), List.<JCExpression>of(maker.TypeApply(chainDotsString(maker, fieldNode, AR), List.of(copyType(maker, field)))));
			field.init = maker.NewClass(null, NIL_EXPRESSION, copyType(maker, field), NIL_EXPRESSION, null);
		}
		
		return statements;
	}
	
	private JCMethodInvocation callGet(JavacNode source, JCExpression receiver) {
		TreeMaker maker = source.getTreeMaker();
		return maker.Apply(NIL_EXPRESSION, maker.Select(receiver, source.toName("get")), NIL_EXPRESSION);
	}
	
	private JCStatement callSet(JavacNode source, JCExpression receiver, JCExpression value) {
		TreeMaker maker = source.getTreeMaker();
		return maker.Exec(maker.Apply(NIL_EXPRESSION, maker.Select(receiver, source.toName("set")), List.<JCExpression>of(value)));
	}
	
	private JCExpression copyType(TreeMaker treeMaker, JCVariableDecl fieldNode) {
		return fieldNode.type != null ? treeMaker.Type(fieldNode.type) : fieldNode.vartype;
=======
	@Override public boolean isResolutionBased() {
		return false;
>>>>>>> eae3e45a
	}
}<|MERGE_RESOLUTION|>--- conflicted
+++ resolved
@@ -221,7 +221,6 @@
 		return true;
 	}
 	
-	
 	private JCMethodDecl createGetter(long access, JavacNode field, TreeMaker treeMaker, List<JCExpression> onMethod, boolean lazy) {
 		JCVariableDecl fieldNode = (JCVariableDecl) field.get();
 		
@@ -252,7 +251,6 @@
 				methodGenericParams, parameters, throwsClauses, methodBody, annotationMethodDefaultValue);
 	}
 	
-<<<<<<< HEAD
 	private List<JCStatement> createSimpleGetterBody(TreeMaker treeMaker, JavacNode field) {
 		return List.<JCStatement>of(treeMaker.Return(createFieldAccessor(treeMaker, field, FieldAccess.ALWAYS_FIELD)));
 	}
@@ -367,9 +365,9 @@
 	
 	private JCExpression copyType(TreeMaker treeMaker, JCVariableDecl fieldNode) {
 		return fieldNode.type != null ? treeMaker.Type(fieldNode.type) : fieldNode.vartype;
-=======
+	}
+	
 	@Override public boolean isResolutionBased() {
 		return false;
->>>>>>> eae3e45a
 	}
 }