/*
 * Copyright (C) 2013-2021 The Project Lombok Authors.
 *
 * Permission is hereby granted, free of charge, to any person obtaining a copy
 * of this software and associated documentation files (the "Software"), to deal
 * in the Software without restriction, including without limitation the rights
 * to use, copy, modify, merge, publish, distribute, sublicense, and/or sell
 * copies of the Software, and to permit persons to whom the Software is
 * furnished to do so, subject to the following conditions:
 *
 * The above copyright notice and this permission notice shall be included in
 * all copies or substantial portions of the Software.
 *
 * THE SOFTWARE IS PROVIDED "AS IS", WITHOUT WARRANTY OF ANY KIND, EXPRESS OR
 * IMPLIED, INCLUDING BUT NOT LIMITED TO THE WARRANTIES OF MERCHANTABILITY,
 * FITNESS FOR A PARTICULAR PURPOSE AND NONINFRINGEMENT. IN NO EVENT SHALL THE
 * AUTHORS OR COPYRIGHT HOLDERS BE LIABLE FOR ANY CLAIM, DAMAGES OR OTHER
 * LIABILITY, WHETHER IN AN ACTION OF CONTRACT, TORT OR OTHERWISE, ARISING FROM,
 * OUT OF OR IN CONNECTION WITH THE SOFTWARE OR THE USE OR OTHER DEALINGS IN
 * THE SOFTWARE.
 */
package lombok.javac.handlers;

import static lombok.javac.handlers.HandleBuilder.*;
import static lombok.core.handlers.HandlerUtil.*;
import static lombok.javac.Javac.*;
import static lombok.javac.handlers.JavacHandlerUtil.*;

import java.util.ArrayList;
import java.util.Collections;
import java.util.HashSet;

import javax.lang.model.element.Modifier;

import com.sun.tools.javac.code.BoundKind;
import com.sun.tools.javac.code.Flags;
import com.sun.tools.javac.tree.JCTree;
import com.sun.tools.javac.tree.JCTree.JCAnnotation;
import com.sun.tools.javac.tree.JCTree.JCAssign;
import com.sun.tools.javac.tree.JCTree.JCBlock;
import com.sun.tools.javac.tree.JCTree.JCClassDecl;
import com.sun.tools.javac.tree.JCTree.JCExpression;
import com.sun.tools.javac.tree.JCTree.JCExpressionStatement;
import com.sun.tools.javac.tree.JCTree.JCFieldAccess;
import com.sun.tools.javac.tree.JCTree.JCIdent;
import com.sun.tools.javac.tree.JCTree.JCMethodDecl;
import com.sun.tools.javac.tree.JCTree.JCMethodInvocation;
import com.sun.tools.javac.tree.JCTree.JCModifiers;
import com.sun.tools.javac.tree.JCTree.JCReturn;
import com.sun.tools.javac.tree.JCTree.JCStatement;
import com.sun.tools.javac.tree.JCTree.JCTypeApply;
import com.sun.tools.javac.tree.JCTree.JCTypeParameter;
import com.sun.tools.javac.tree.JCTree.JCVariableDecl;
import com.sun.tools.javac.tree.JCTree.JCWildcard;
import com.sun.tools.javac.util.List;
import com.sun.tools.javac.util.ListBuffer;
import com.sun.tools.javac.util.Name;

import lombok.AccessLevel;
import lombok.Builder;
import lombok.Builder.ObtainVia;
import lombok.ConfigurationKeys;
import lombok.Singular;
import lombok.ToString;
import lombok.core.AST.Kind;
import lombok.core.configuration.CheckerFrameworkVersion;
import lombok.core.AnnotationValues;
import lombok.core.HandlerPriority;
import lombok.core.handlers.HandlerUtil;
import lombok.core.handlers.HandlerUtil.FieldAccess;
import lombok.core.handlers.InclusionExclusionUtils.Included;
import lombok.experimental.NonFinal;
import lombok.experimental.SuperBuilder;
import lombok.javac.Javac;
import lombok.javac.JavacAnnotationHandler;
import lombok.javac.JavacNode;
import lombok.javac.JavacTreeMaker;
import lombok.javac.handlers.HandleBuilder.BuilderFieldData;
import lombok.javac.handlers.HandleBuilder.BuilderJob;
import lombok.javac.handlers.JavacHandlerUtil.MemberExistsResult;
import lombok.javac.handlers.JavacSingularsRecipes.ExpressionMaker;
import lombok.javac.handlers.JavacSingularsRecipes.JavacSingularizer;
import lombok.javac.handlers.JavacSingularsRecipes.SingularData;
import lombok.javac.handlers.JavacSingularsRecipes.StatementMaker;
import lombok.spi.Provides;

@Provides
@HandlerPriority(-1024) //-2^10; to ensure we've picked up @FieldDefault's changes (-2048) but @Value hasn't removed itself yet (-512), so that we can error on presence of it on the builder classes.
public class HandleSuperBuilder extends JavacAnnotationHandler<SuperBuilder> {
	private static final String SELF_METHOD = "self";
	private static final String FILL_VALUES_METHOD_NAME = "$fillValuesFrom";
	private static final String STATIC_FILL_VALUES_METHOD_NAME = "$fillValuesFromInstanceIntoBuilder";
	private static final String INSTANCE_VARIABLE_NAME = "instance";
	private static final String BUILDER_VARIABLE_NAME = "b";
	
	class SuperBuilderJob extends BuilderJob {
		JavacNode builderAbstractType;
		String builderAbstractClassName;
		JavacNode builderImplType;
		String builderImplClassName;
		List<JCTypeParameter> builderTypeParams_;
		
		void init(AnnotationValues<SuperBuilder> annValues, SuperBuilder ann, JavacNode node) {
			accessOuters = accessInners = AccessLevel.PUBLIC;
			oldFluent = true;
			oldChain = true;
			
			builderMethodName = ann.builderMethodName();
			buildMethodName = ann.buildMethodName();
			toBuilder = ann.toBuilder();
			
			if (builderMethodName == null) builderMethodName = "builder";
			if (buildMethodName == null) buildMethodName = "build";
			builderClassName = fixBuilderClassName(node, "");
		}
		
		void setBuilderToImpl() {
			builderType = builderImplType;
			builderClassName = builderImplClassName;
			builderTypeParams = typeParams;
		}
		
		void setBuilderToAbstract() {
			builderType = builderAbstractType;
			builderClassName = builderAbstractClassName;
			builderTypeParams = builderTypeParams_;
		}
	}
	
	@Override
	public void handle(AnnotationValues<SuperBuilder> annotation, JCAnnotation ast, JavacNode annotationNode) {
		handleExperimentalFlagUsage(annotationNode, ConfigurationKeys.SUPERBUILDER_FLAG_USAGE, "@SuperBuilder");
		SuperBuilderJob job = new SuperBuilderJob();
		job.sourceNode = annotationNode;
		job.checkerFramework = getCheckerFrameworkVersion(annotationNode);
		job.isStatic = true;
		
		SuperBuilder annInstance = annotation.getInstance();
		
		job.init(annotation, annInstance, annotationNode);
		
		boolean generateBuilderMethod;
		if (job.builderMethodName.isEmpty()) {
			generateBuilderMethod = false;
		} else if (!checkName("builderMethodName", job.builderMethodName, annotationNode)) {
			return;
		} else {
			generateBuilderMethod = true;
		}
		if (!checkName("buildMethodName", job.buildMethodName, annotationNode)) return;
		
		// Do not delete the SuperBuilder annotation here, we need it for @Jacksonized.
		
		JavacNode parent = annotationNode.up();
		
		job.builderFields = new ArrayList<BuilderFieldData>();
		job.typeParams = List.nil();
		List<JCExpression> buildMethodThrownExceptions = List.nil();
		List<JCExpression> superclassTypeParams = List.nil();
		boolean addCleaning = false;
		
<<<<<<< HEAD
		if (!(parent.get() instanceof JCClassDecl)) {
=======
		if (!isClass(tdParent)) {
>>>>>>> fa0b5249
			annotationNode.addError("@SuperBuilder is only supported on types.");
			return;
		}
		
		// Gather all fields of the class that should be set by the builder.
		job.parentType = parent;
		JCClassDecl td = (JCClassDecl) parent.get();
		ArrayList<JavacNode> nonFinalNonDefaultedFields = null;
		
		boolean valuePresent = (hasAnnotation(lombok.Value.class, parent) || hasAnnotation("lombok.experimental.Value", parent));
		for (JavacNode fieldNode : HandleConstructor.findAllFields(parent, true)) {
			JCVariableDecl fd = (JCVariableDecl) fieldNode.get();
			JavacNode isDefault = findAnnotation(Builder.Default.class, fieldNode, true);
			boolean isFinal = (fd.mods.flags & Flags.FINAL) != 0 || (valuePresent && !hasAnnotation(NonFinal.class, fieldNode));
			BuilderFieldData bfd = new BuilderFieldData();
			bfd.rawName = fd.name;
			bfd.name = removePrefixFromField(fieldNode);
			bfd.builderFieldName = bfd.name;
			bfd.annotations = findCopyableAnnotations(fieldNode);
			bfd.type = fd.vartype;
			bfd.singularData = getSingularData(fieldNode, annInstance.setterPrefix());
			bfd.originalFieldNode = fieldNode;
			
			if (bfd.singularData != null && isDefault != null) {
				isDefault.addError("@Builder.Default and @Singular cannot be mixed.");
				isDefault = null;
			}
			
			if (fd.init == null && isDefault != null) {
				isDefault.addWarning("@Builder.Default requires an initializing expression (' = something;').");
				isDefault = null;
			}
			
			if (fd.init != null && isDefault == null) {
				if (isFinal) continue;
				if (nonFinalNonDefaultedFields == null) nonFinalNonDefaultedFields = new ArrayList<JavacNode>();
				nonFinalNonDefaultedFields.add(fieldNode);
			}
			
			if (isDefault != null) {
				bfd.nameOfDefaultProvider = parent.toName(DEFAULT_PREFIX + bfd.name);
				bfd.nameOfSetFlag = parent.toName(bfd.name + SET_PREFIX);
				bfd.builderFieldName = parent.toName(bfd.name + VALUE_PREFIX);
				JCMethodDecl md = HandleBuilder.generateDefaultProvider(bfd.nameOfDefaultProvider, fieldNode, td.typarams);
				recursiveSetGeneratedBy(md, annotationNode);
				if (md != null) injectMethod(parent, md);
			}
			addObtainVia(bfd, fieldNode);
			job.builderFields.add(bfd);
		}
		
		job.typeParams = job.builderTypeParams = td.typarams;
		job.builderClassName = job.replaceBuilderClassName(td.name);
		if (!checkName("builderClassName", job.builderClassName, annotationNode)) return;
		
		// <C, B> are the generics for our builder.
		String classGenericName = "C";
		String builderGenericName = "B";
		// We have to make sure that the generics' names do not collide with any generics on the annotated class,
		// the classname itself, or any member type name of the annotated class.
		// For instance, if there are generics <B, B2, C> on the annotated class, use "C2" and "B3" for our builder.
		java.util.HashSet<String> usedNames = gatherUsedTypeNames(job.typeParams, td);
		classGenericName = generateNonclashingNameFor(classGenericName, usedNames);
		builderGenericName = generateNonclashingNameFor(builderGenericName, usedNames);
		
		JavacTreeMaker maker = annotationNode.getTreeMaker();
		
		{
			JCExpression annotatedClass = namePlusTypeParamsToTypeReference(maker, parent, job.typeParams);
			JCTypeParameter c = maker.TypeParameter(parent.toName(classGenericName), List.<JCExpression>of(annotatedClass));
			ListBuffer<JCExpression> typeParamsForBuilder = getTypeParamExpressions(job.typeParams, maker, job.sourceNode);
			typeParamsForBuilder.append(maker.Ident(parent.toName(classGenericName)));
			typeParamsForBuilder.append(maker.Ident(parent.toName(builderGenericName)));
			JCTypeApply typeApply = maker.TypeApply(namePlusTypeParamsToTypeReference(maker, parent, job.getBuilderClassName(), false, List.<JCTypeParameter>nil()), typeParamsForBuilder.toList());
			JCTypeParameter d = maker.TypeParameter(parent.toName(builderGenericName), List.<JCExpression>of(typeApply));
			if (job.typeParams == null || job.typeParams.isEmpty()) {
				job.builderTypeParams_ = List.of(c, d);
			} else {
				job.builderTypeParams_ = job.typeParams.append(c).append(d);
			}
		}
		
		JCTree extendsClause = Javac.getExtendsClause(td);
		JCExpression superclassBuilderClass = null;
		if (extendsClause instanceof JCTypeApply) {
			// Remember the type arguments, because we need them for the extends clause of our abstract builder class.
			superclassTypeParams = ((JCTypeApply) extendsClause).getTypeArguments();
			// A class name with a generics type, e.g., "Superclass<A>".
			extendsClause = ((JCTypeApply) extendsClause).getType();
		}
		if (extendsClause instanceof JCFieldAccess) {
			Name superclassName = ((JCFieldAccess) extendsClause).getIdentifier();
			String superclassBuilderClassName = superclassName.toString() + "Builder";
			superclassBuilderClass = parent.getTreeMaker().Select((JCFieldAccess) extendsClause, parent.toName(superclassBuilderClassName));
		} else if (extendsClause != null) {
			String superclassBuilderClassName = extendsClause.toString() + "Builder";
			superclassBuilderClass = chainDots(parent, extendsClause.toString(), superclassBuilderClassName);
		}
		
		// Check validity of @ObtainVia fields, and add check if adding cleaning for @Singular is necessary.
		for (BuilderFieldData bfd : job.builderFields) {
			if (bfd.singularData != null && bfd.singularData.getSingularizer() != null) {
				if (bfd.singularData.getSingularizer().requiresCleaning()) {
					addCleaning = true;
					break;
				}
			}
			if (bfd.obtainVia != null) {
				if (bfd.obtainVia.field().isEmpty() == bfd.obtainVia.method().isEmpty()) {
					bfd.obtainViaNode.addError("The syntax is either @ObtainVia(field = \"fieldName\") or @ObtainVia(method = \"methodName\").");
					return;
				}
				if (bfd.obtainVia.method().isEmpty() && bfd.obtainVia.isStatic()) {
					bfd.obtainViaNode.addError("@ObtainVia(isStatic = true) is not valid unless 'method' has been set.");
					return;
				}
			}
		}
		
		job.builderAbstractClassName = job.builderClassName = job.replaceBuilderClassName(td.name);
		job.builderImplClassName = job.builderAbstractClassName + "Impl";
		
		// Create the abstract builder class.
		job.builderAbstractType = findInnerClass(parent, job.builderClassName);
		if (job.builderAbstractType == null) {
			job.builderAbstractType = generateBuilderAbstractClass(job, superclassBuilderClass, superclassTypeParams, classGenericName, builderGenericName);
			recursiveSetGeneratedBy(job.builderAbstractType.get(), annotationNode);
		} else {
			JCClassDecl builderTypeDeclaration = (JCClassDecl) job.builderAbstractType.get();
			if (!builderTypeDeclaration.getModifiers().getFlags().contains(Modifier.STATIC)
				|| !builderTypeDeclaration.getModifiers().getFlags().contains(Modifier.ABSTRACT)) {
				
				annotationNode.addError("Existing Builder must be an abstract static inner class.");
				return;
			}
			sanityCheckForMethodGeneratingAnnotationsOnBuilderClass(job.builderAbstractType, annotationNode);
			// Generate errors for @Singular BFDs that have one already defined node.
			for (BuilderFieldData bfd : job.builderFields) {
				SingularData sd = bfd.singularData;
				if (sd == null) continue;
				JavacSingularizer singularizer = sd.getSingularizer();
				if (singularizer == null) continue;
				if (singularizer.checkForAlreadyExistingNodesAndGenerateError(job.builderAbstractType, sd)) {
					bfd.singularData = null;
				}
			}
		}
		
		// Generate the fields in the abstract builder class that hold the values for the instance.
		job.setBuilderToAbstract();
		generateBuilderFields(job.builderType, job.builderFields, annotationNode);
		if (addCleaning) {
			JCVariableDecl uncleanField = maker.VarDef(maker.Modifiers(Flags.PRIVATE), job.toName("$lombokUnclean"), maker.TypeIdent(CTC_BOOLEAN), null);
			recursiveSetGeneratedBy(uncleanField, annotationNode);
			injectFieldAndMarkGenerated(job.builderType, uncleanField);
		}
		
		if (job.toBuilder) {
			// Generate $fillValuesFrom() method in the abstract builder.
			JCMethodDecl fvm = generateFillValuesMethod(job, superclassBuilderClass != null, builderGenericName, classGenericName);
			recursiveSetGeneratedBy(fvm, annotationNode);
			injectMethod(job.builderType, fvm);
			// Generate $fillValuesFromInstanceIntoBuilder() method in the builder implementation class.
			JCMethodDecl sfvm = generateStaticFillValuesMethod(job, annInstance.setterPrefix());
			recursiveSetGeneratedBy(sfvm, annotationNode);
			injectMethod(job.builderType, sfvm);
		}
		
		// Generate abstract self() and build() methods in the abstract builder.
		JCMethodDecl asm = generateAbstractSelfMethod(job, superclassBuilderClass != null, builderGenericName);
		recursiveSetGeneratedBy(asm, annotationNode);
		injectMethod(job.builderType, asm);
		JCMethodDecl abm = generateAbstractBuildMethod(job, superclassBuilderClass != null, classGenericName);
		recursiveSetGeneratedBy(abm, annotationNode);
		injectMethod(job.builderType, abm);
		
		// Create the setter methods in the abstract builder.
		for (BuilderFieldData bfd : job.builderFields) {
			generateSetterMethodsForBuilder(job, bfd, builderGenericName, annInstance.setterPrefix());
		}
		
		// Create the toString() method for the abstract builder.
		java.util.List<Included<JavacNode, ToString.Include>> fieldNodes = new ArrayList<Included<JavacNode, ToString.Include>>();
		for (BuilderFieldData bfd : job.builderFields) {
			for (JavacNode f : bfd.createdFields) {
				fieldNodes.add(new Included<JavacNode, ToString.Include>(f, null, true, false));
			}
		}
		
		// Let toString() call super.toString() if there is a superclass, so that it also shows fields from the superclass' builder.
		JCMethodDecl toStringMethod = HandleToString.createToString(job.builderType, fieldNodes, true, superclassBuilderClass != null, FieldAccess.ALWAYS_FIELD, annotationNode);
		if (toStringMethod != null) injectMethod(job.builderType, toStringMethod);
		
		// If clean methods are requested, add them now.
		if (addCleaning) {
			JCMethodDecl md = generateCleanMethod(job.builderFields, job.builderType, annotationNode);
			recursiveSetGeneratedBy(md, annotationNode);
			injectMethod(job.builderType, md);
		}
		
		boolean isAbstract = (td.mods.flags & Flags.ABSTRACT) != 0;
		if (!isAbstract) {
			// Only non-abstract classes get the Builder implementation.
			
			// Create the builder implementation class.
			job.builderImplType = findInnerClass(parent, job.builderImplClassName);
			if (job.builderImplType == null) {
				job.builderImplType = generateBuilderImplClass(job);
				recursiveSetGeneratedBy(job.builderImplType.get(), annotationNode);
			} else {
				JCClassDecl builderImplTypeDeclaration = (JCClassDecl) job.builderImplType.get();
				if (!builderImplTypeDeclaration.getModifiers().getFlags().contains(Modifier.STATIC)
						|| builderImplTypeDeclaration.getModifiers().getFlags().contains(Modifier.ABSTRACT)) {
					annotationNode.addError("Existing BuilderImpl must be a non-abstract static inner class.");
					return;
				}
				sanityCheckForMethodGeneratingAnnotationsOnBuilderClass(job.builderImplType, annotationNode);
			}

			// Create a simple constructor for the BuilderImpl class.
			JCMethodDecl cd = HandleConstructor.createConstructor(AccessLevel.PRIVATE, List.<JCAnnotation>nil(), job.builderImplType, List.<JavacNode>nil(), false, annotationNode);
			if (cd != null) injectMethod(job.builderImplType, cd);
			job.setBuilderToImpl();
			
			// Create the self() and build() methods in the BuilderImpl.
			JCMethodDecl selfMethod = generateSelfMethod(job);
			recursiveSetGeneratedBy(selfMethod, annotationNode);
			injectMethod(job.builderType, selfMethod);
			if (methodExists(job.buildMethodName, job.builderType, -1) == MemberExistsResult.NOT_EXISTS) {
				JCMethodDecl buildMethod = generateBuildMethod(job, buildMethodThrownExceptions);
				recursiveSetGeneratedBy(buildMethod, annotationNode);
				injectMethod(job.builderType, buildMethod);
			}
		}
		
		// Generate a constructor in the annotated class that takes a builder as argument.
		if (!constructorExists(job.parentType, job.builderAbstractClassName)) {
			job.setBuilderToAbstract();
			generateBuilderBasedConstructor(job, superclassBuilderClass != null);
		}
		
		if (!isAbstract) {
			// Only non-abstract classes get the builder() and toBuilder() methods.
			
			// Add the builder() method to the annotated class.
			// Allow users to specify their own builder() methods, e.g., to provide default values.
			if (generateBuilderMethod && methodExists(job.builderMethodName, job.parentType, -1) != MemberExistsResult.NOT_EXISTS) generateBuilderMethod = false;
			if (generateBuilderMethod) {
				JCMethodDecl builderMethod = generateBuilderMethod(job);
				if (builderMethod != null) {
					recursiveSetGeneratedBy(builderMethod, annotationNode);
					injectMethod(job.parentType, builderMethod);
				}
			}
	
			// Add the toBuilder() method to the annotated class.
			if (job.toBuilder) {
				switch (methodExists(TO_BUILDER_METHOD_NAME, job.parentType, 0)) {
				case EXISTS_BY_USER:
					break;
				case NOT_EXISTS:
					JCMethodDecl md = generateToBuilderMethod(job);
					if (md != null) {
						recursiveSetGeneratedBy(md, annotationNode);
						injectMethod(job.parentType, md);
					}
					break;
				default:
					// Should not happen.
				}
			}
		}
		
		if (nonFinalNonDefaultedFields != null && generateBuilderMethod) {
			for (JavacNode fieldNode : nonFinalNonDefaultedFields) {
				fieldNode.addWarning("@SuperBuilder will ignore the initializing expression entirely. If you want the initializing expression to serve as default, add @Builder.Default. If it is not supposed to be settable during building, make the field final.");
			}
		}
	}
	
	/**
	 * Creates and returns the abstract builder class and injects it into the annotated class.
	 */
	private JavacNode generateBuilderAbstractClass(SuperBuilderJob job, JCExpression superclassBuilderClass, List<JCExpression> superclassTypeParams, String classGenericName, String builderGenericName) {
		JavacTreeMaker maker = job.parentType.getTreeMaker();
		JCModifiers mods = maker.Modifiers(Flags.STATIC | Flags.ABSTRACT | Flags.PUBLIC);
		
		// Keep any type params of the annotated class.
		ListBuffer<JCTypeParameter> allTypeParams = new ListBuffer<JCTypeParameter>();
		allTypeParams.appendList(copyTypeParams(job.sourceNode, job.typeParams));
		// Add builder-specific type params required for inheritable builders.
		// 1. The return type for the build() method, named "C", which extends the annotated class.
		JCExpression annotatedClass = namePlusTypeParamsToTypeReference(maker, job.parentType, job.typeParams);
		
		allTypeParams.append(maker.TypeParameter(job.toName(classGenericName), List.<JCExpression>of(annotatedClass)));
		// 2. The return type for all setter methods, named "B", which extends this builder class.
		Name builderClassName = job.toName(job.builderClassName);
		ListBuffer<JCExpression> typeParamsForBuilder = getTypeParamExpressions(job.typeParams, maker, job.sourceNode);
		typeParamsForBuilder.append(maker.Ident(job.toName(classGenericName)));
		typeParamsForBuilder.append(maker.Ident(job.toName(builderGenericName)));
		JCTypeApply typeApply = maker.TypeApply(namePlusTypeParamsToTypeReference(maker, job.parentType, builderClassName, false, List.<JCTypeParameter>nil()), typeParamsForBuilder.toList());
		allTypeParams.append(maker.TypeParameter(job.toName(builderGenericName), List.<JCExpression>of(typeApply)));
		
		JCExpression extending = null;
		if (superclassBuilderClass != null) {
			// If the annotated class extends another class, we want this builder to extend the builder of the superclass.
			// 1. Add the type parameters of the superclass.
			typeParamsForBuilder = getTypeParamExpressions(superclassTypeParams, maker, job.sourceNode);
			// 2. Add the builder type params <C, B>.
			typeParamsForBuilder.append(maker.Ident(job.toName(classGenericName)));
			typeParamsForBuilder.append(maker.Ident(job.toName(builderGenericName)));
			extending = maker.TypeApply(superclassBuilderClass, typeParamsForBuilder.toList());
		}
		
		JCClassDecl builder = maker.ClassDef(mods, builderClassName, allTypeParams.toList(), extending, List.<JCExpression>nil(), List.<JCTree>nil());
		recursiveSetGeneratedBy(builder, job.sourceNode);
		return injectType(job.parentType, builder);
	}
	
	/**
	 * Creates and returns the concrete builder implementation class and injects it into the annotated class.
	 */
	private JavacNode generateBuilderImplClass(SuperBuilderJob job) {
		JavacTreeMaker maker = job.getTreeMaker();
		JCModifiers mods = maker.Modifiers(Flags.STATIC | Flags.PRIVATE | Flags.FINAL);
		
		// Extend the abstract builder.
		JCExpression extending = namePlusTypeParamsToTypeReference(maker, job.parentType, job.toName(job.builderAbstractClassName), false, List.<JCTypeParameter>nil());
		
		// Add builder-specific type params required for inheritable builders.
		// 1. The return type for the build() method (named "C" in the abstract builder), which is the annotated class.
		JCExpression annotatedClass = namePlusTypeParamsToTypeReference(maker, job.parentType, job.typeParams);
		// 2. The return type for all setter methods (named "B" in the abstract builder), which is this builder class.
		JCExpression builderImplClassExpression = namePlusTypeParamsToTypeReference(maker, job.parentType, job.toName(job.builderImplClassName), false, job.typeParams);
		
		ListBuffer<JCExpression> typeParamsForBuilder = getTypeParamExpressions(job.typeParams, maker, job.sourceNode);
		typeParamsForBuilder.append(annotatedClass);
		typeParamsForBuilder.append(builderImplClassExpression);
		extending = maker.TypeApply(extending, typeParamsForBuilder.toList());
		
		JCClassDecl builder = maker.ClassDef(mods, job.toName(job.builderImplClassName), copyTypeParams(job.parentType, job.typeParams), extending, List.<JCExpression>nil(), List.<JCTree>nil());
		recursiveSetGeneratedBy(builder, job.sourceNode);
		return injectType(job.parentType, builder);
	}

	/**
	 * Generates a constructor that has a builder as the only parameter.
	 * The values from the builder are used to initialize the fields of new instances.
	 *
	 * @param callBuilderBasedSuperConstructor
	 *            If {@code true}, the constructor will explicitly call a super
	 *            constructor with the builder as argument. Requires
	 *            {@code builderClassAsParameter != null}.
	 */
	private void generateBuilderBasedConstructor(SuperBuilderJob job, boolean callBuilderBasedSuperConstructor) {
		JavacTreeMaker maker = job.getTreeMaker();
		
		AccessLevel level = AccessLevel.PROTECTED;
		
		ListBuffer<JCStatement> statements = new ListBuffer<JCStatement>();
		
		Name builderVariableName = job.toName(BUILDER_VARIABLE_NAME);
		for (BuilderFieldData bfd : job.builderFields) {
			JCExpression rhs;
			if (bfd.singularData != null && bfd.singularData.getSingularizer() != null) {
				bfd.singularData.getSingularizer().appendBuildCode(bfd.singularData, bfd.originalFieldNode, job.sourceNode, statements, bfd.builderFieldName, "b");
				rhs = maker.Ident(bfd.singularData.getPluralName());
			} else {
				rhs = maker.Select(maker.Ident(builderVariableName), bfd.builderFieldName);
			}
			JCFieldAccess fieldInThis = maker.Select(maker.Ident(job.toName("this")), bfd.rawName);
			
			JCStatement assign = maker.Exec(maker.Assign(fieldInThis, rhs));
			
			// In case of @Builder.Default, set the value to the default if it was not set in the builder.
			if (bfd.nameOfSetFlag != null) {
				JCFieldAccess setField = maker.Select(maker.Ident(builderVariableName), bfd.nameOfSetFlag);
				fieldInThis = maker.Select(maker.Ident(job.toName("this")), bfd.rawName);
				JCExpression parentTypeRef = namePlusTypeParamsToTypeReference(maker, job.parentType, List.<JCTypeParameter>nil());
				JCAssign assignDefault = maker.Assign(fieldInThis, maker.Apply(typeParameterNames(maker, ((JCClassDecl) job.parentType.get()).typarams), maker.Select(parentTypeRef, bfd.nameOfDefaultProvider), List.<JCExpression>nil()));
				statements.append(maker.If(setField, assign, maker.Exec(assignDefault)));
			} else {
				statements.append(assign);
			}
			
			if (hasNonNullAnnotations(bfd.originalFieldNode)) {
				JCStatement nullCheck = generateNullCheck(maker, bfd.originalFieldNode, job.sourceNode);
				if (nullCheck != null) statements.append(nullCheck);
			}
		}
		
		List<JCAnnotation> annsOnMethod = job.checkerFramework.generateSideEffectFree() ? List.of(maker.Annotation(genTypeRef(job.parentType, CheckerFrameworkVersion.NAME__SIDE_EFFECT_FREE), List.<JCExpression>nil())) : List.<JCAnnotation>nil();
		JCModifiers mods = maker.Modifiers(toJavacModifier(level), annsOnMethod);
		
		// Create a constructor that has just the builder as parameter.
		ListBuffer<JCVariableDecl> params = new ListBuffer<JCVariableDecl>();
		long flags = JavacHandlerUtil.addFinalIfNeeded(Flags.PARAMETER, job.getContext());
		// First add all generics that are present on the parent type.
		ListBuffer<JCExpression> typeParamsForBuilderParameter = getTypeParamExpressions(job.typeParams, maker, job.sourceNode);
		// Now add the <?, ?>.
		JCWildcard wildcard = maker.Wildcard(maker.TypeBoundKind(BoundKind.UNBOUND), null);
		typeParamsForBuilderParameter.append(wildcard);
		wildcard = maker.Wildcard(maker.TypeBoundKind(BoundKind.UNBOUND), null);
		typeParamsForBuilderParameter.append(wildcard);
		JCTypeApply paramType = maker.TypeApply(namePlusTypeParamsToTypeReference(maker, job.parentType, job.getBuilderClassName(), false, List.<JCTypeParameter>nil()), typeParamsForBuilderParameter.toList());
		JCVariableDecl param = maker.VarDef(maker.Modifiers(flags), builderVariableName, paramType, null);
		params.append(param);
		
		if (callBuilderBasedSuperConstructor) {
			// The first statement must be the call to the super constructor.
			JCMethodInvocation callToSuperConstructor = maker.Apply(List.<JCExpression>nil(),
					maker.Ident(job.toName("super")),
					List.<JCExpression>of(maker.Ident(builderVariableName)));
			statements.prepend(maker.Exec(callToSuperConstructor));
		}
		
		JCMethodDecl constr = recursiveSetGeneratedBy(maker.MethodDef(mods, job.toName("<init>"),
			null, List.<JCTypeParameter>nil(), params.toList(), List.<JCExpression>nil(),
			maker.Block(0L, statements.toList()), null), job.sourceNode);
		
		injectMethod(job.parentType, constr, null, Javac.createVoidType(job.builderType.getSymbolTable(), CTC_VOID));
	}
	
	private JCMethodDecl generateBuilderMethod(SuperBuilderJob job) {
		JavacTreeMaker maker = job.getTreeMaker();
		
		JCExpression call = maker.NewClass(null, List.<JCExpression>nil(), namePlusTypeParamsToTypeReference(maker, job.parentType, job.toName(job.builderImplClassName), false, job.typeParams), List.<JCExpression>nil(), null);
		JCStatement statement = maker.Return(call);
		
		JCBlock body = maker.Block(0, List.<JCStatement>of(statement));
		int modifiers = Flags.PUBLIC;
		modifiers |= Flags.STATIC;
		
		// Add any type params of the annotated class to the return type.
		ListBuffer<JCExpression> typeParameterNames = new ListBuffer<JCExpression>();
		typeParameterNames.appendList(typeParameterNames(maker, job.typeParams));
		// Now add the <?, ?>.
		JCWildcard wildcard = maker.Wildcard(maker.TypeBoundKind(BoundKind.UNBOUND), null);
		typeParameterNames.append(wildcard);
		typeParameterNames.append(wildcard);
		// And return type annotations.
		List<JCAnnotation> annsOnParamType = List.nil();
		if (job.checkerFramework.generateUnique()) annsOnParamType = List.of(maker.Annotation(genTypeRef(job.parentType, CheckerFrameworkVersion.NAME__UNIQUE), List.<JCExpression>nil()));
		JCTypeApply returnType = maker.TypeApply(namePlusTypeParamsToTypeReference(maker, job.parentType, job.toName(job.builderAbstractClassName), false, List.<JCTypeParameter>nil(), annsOnParamType), typeParameterNames.toList());
		
		List<JCAnnotation> annsOnMethod = job.checkerFramework.generateSideEffectFree() ? List.of(maker.Annotation(genTypeRef(job.parentType, CheckerFrameworkVersion.NAME__SIDE_EFFECT_FREE), List.<JCExpression>nil())) : List.<JCAnnotation>nil();
		JCMethodDecl methodDef = maker.MethodDef(maker.Modifiers(modifiers, annsOnMethod), job.toName(job.builderMethodName), returnType, copyTypeParams(job.sourceNode, job.typeParams), List.<JCVariableDecl>nil(), List.<JCExpression>nil(), body, null);
		createRelevantNonNullAnnotation(job.parentType, methodDef);
		return methodDef;
	}
	
	/**
	 * Generates a <code>toBuilder()</code> method in the annotated class that looks like this:
	 * <pre>
	 * public ParentBuilder&lt;?, ?&gt; toBuilder() {
	 *     return new <i>Foobar</i>BuilderImpl().$fillValuesFrom(this);
	 * }
	 * </pre>
	 */
	private JCMethodDecl generateToBuilderMethod(SuperBuilderJob job) {
		JavacTreeMaker maker = job.getTreeMaker();
		
		JCExpression newClass = maker.NewClass(null, List.<JCExpression>nil(), namePlusTypeParamsToTypeReference(maker, job.parentType, job.toName(job.builderImplClassName), false, job.typeParams), List.<JCExpression>nil(), null);
		List<JCExpression> methodArgs = List.<JCExpression>of(maker.Ident(job.toName("this")));
		JCMethodInvocation invokeFillMethod = maker.Apply(List.<JCExpression>nil(), maker.Select(newClass, job.toName(FILL_VALUES_METHOD_NAME)), methodArgs);
		JCStatement statement = maker.Return(invokeFillMethod);
		
		JCBlock body = maker.Block(0, List.<JCStatement>of(statement));
		int modifiers = Flags.PUBLIC;
		
		// Add any type params of the annotated class to the return type.
		ListBuffer<JCExpression> typeParameterNames = new ListBuffer<JCExpression>();
		typeParameterNames.appendList(typeParameterNames(maker, job.typeParams));
		// Now add the <?, ?>.
		JCWildcard wildcard = maker.Wildcard(maker.TypeBoundKind(BoundKind.UNBOUND), null);
		typeParameterNames.append(wildcard);
		typeParameterNames.append(wildcard);
		JCTypeApply returnType = maker.TypeApply(namePlusTypeParamsToTypeReference(maker, job.parentType, job.toName(job.builderAbstractClassName), false, List.<JCTypeParameter>nil()), typeParameterNames.toList());
		
		List<JCAnnotation> annsOnMethod = job.checkerFramework.generateSideEffectFree() ? List.of(maker.Annotation(genTypeRef(job.parentType, CheckerFrameworkVersion.NAME__SIDE_EFFECT_FREE), List.<JCExpression>nil())) : List.<JCAnnotation>nil();
		JCMethodDecl methodDef = maker.MethodDef(maker.Modifiers(modifiers, annsOnMethod), job.toName(TO_BUILDER_METHOD_NAME), returnType, List.<JCTypeParameter>nil(), List.<JCVariableDecl>nil(), List.<JCExpression>nil(), body, null);
		createRelevantNonNullAnnotation(job.parentType, methodDef);
		return methodDef;
	}

	/**
	 * Generates a <code>$fillValuesFrom()</code> method in the abstract builder class that looks
	 * like this:
	 * <pre>
	 * protected B $fillValuesFrom(final C instance) {
	 *     super.$fillValuesFrom(instance);
	 *     FoobarBuilder.$fillValuesFromInstanceIntoBuilder(instance, this);
	 *     return self();
	 * }
	 * </pre>
	 */
	private JCMethodDecl generateFillValuesMethod(SuperBuilderJob job, boolean inherited, String builderGenericName, String classGenericName) {
		JavacTreeMaker maker = job.getTreeMaker();
		List<JCAnnotation> annotations = List.nil();
		if (inherited) {
			JCAnnotation overrideAnnotation = maker.Annotation(genJavaLangTypeRef(job.builderType, "Override"), List.<JCExpression>nil());
			annotations = List.of(overrideAnnotation);
		}
		JCModifiers modifiers = maker.Modifiers(Flags.PROTECTED, annotations);
		Name name = job.toName(FILL_VALUES_METHOD_NAME);
		JCExpression returnType = maker.Ident(job.toName(builderGenericName));
		
		JCExpression classGenericNameExpr = maker.Ident(job.toName(classGenericName));
		JCVariableDecl param = maker.VarDef(maker.Modifiers(Flags.PARAMETER | Flags.FINAL), job.toName(INSTANCE_VARIABLE_NAME), classGenericNameExpr, null);

		ListBuffer<JCStatement> body = new ListBuffer<JCStatement>();
		
		if (inherited) {
			// Call super.
			JCMethodInvocation callToSuper = maker.Apply(List.<JCExpression>nil(),
				maker.Select(maker.Ident(job.toName("super")), name),
				List.<JCExpression>of(maker.Ident(job.toName(INSTANCE_VARIABLE_NAME))));
			body.append(maker.Exec(callToSuper));
		}
		
		// Call the builder implemention's helper method that actually fills the values from the instance.
		JCExpression ref = namePlusTypeParamsToTypeReference(maker, job.parentType, job.getBuilderClassName(), false, List.<JCTypeParameter>nil());
		JCMethodInvocation callStaticFillValuesMethod = maker.Apply(List.<JCExpression>nil(),
			maker.Select(ref, job.toName(STATIC_FILL_VALUES_METHOD_NAME)),
			List.<JCExpression>of(maker.Ident(job.toName(INSTANCE_VARIABLE_NAME)), maker.Ident(job.toName("this"))));
		body.append(maker.Exec(callStaticFillValuesMethod));
		
		JCReturn returnStatement = maker.Return(maker.Apply(List.<JCExpression>nil(), maker.Ident(job.toName(SELF_METHOD)), List.<JCExpression>nil()));
		body.append(returnStatement);
		JCBlock bodyBlock = maker.Block(0, body.toList());
		
		return maker.MethodDef(modifiers, name, returnType, List.<JCTypeParameter>nil(), List.of(param), List.<JCExpression>nil(), bodyBlock, null);
	}

	/**
	 * Generates a <code>$fillValuesFromInstanceIntoBuilder()</code> method in
	 * the builder implementation class that copies all fields from the instance
	 * to the builder. It looks like this:
	 * 
	 * <pre>
	 * protected B $fillValuesFromInstanceIntoBuilder(Foobar instance, FoobarBuilder&lt;?, ?&gt; b) {
	 * 	b.field(instance.field);
	 * }
	 * </pre>
	 */
	private JCMethodDecl generateStaticFillValuesMethod(SuperBuilderJob job, String setterPrefix) {
		JavacTreeMaker maker = job.getTreeMaker();
		List<JCAnnotation> annotations = List.nil();
		JCModifiers modifiers = maker.Modifiers(Flags.PRIVATE | Flags.STATIC, annotations);
		Name name = job.toName(STATIC_FILL_VALUES_METHOD_NAME);
		JCExpression returnType = maker.TypeIdent(CTC_VOID);
		
		// 1st parameter: "Foobar instance"
		JCVariableDecl paramInstance = maker.VarDef(maker.Modifiers(Flags.PARAMETER | Flags.FINAL), job.toName(INSTANCE_VARIABLE_NAME), cloneSelfType(job.parentType), null);

		// 2nd parameter: "FoobarBuilder<?, ?> b" (plus generics on the annotated type)
		// First add all generics that are present on the parent type.
		ListBuffer<JCExpression> typeParamsForBuilderParameter = getTypeParamExpressions(job.typeParams, maker, job.sourceNode);
		// Now add the <?, ?>.
		JCWildcard wildcard = maker.Wildcard(maker.TypeBoundKind(BoundKind.UNBOUND), null);
		typeParamsForBuilderParameter.append(wildcard);
		wildcard = maker.Wildcard(maker.TypeBoundKind(BoundKind.UNBOUND), null);
		typeParamsForBuilderParameter.append(wildcard);
		JCTypeApply builderType = maker.TypeApply(namePlusTypeParamsToTypeReference(maker, job.parentType, job.getBuilderClassName(), false, List.<JCTypeParameter>nil()), typeParamsForBuilderParameter.toList());
		JCVariableDecl paramBuilder = maker.VarDef(maker.Modifiers(Flags.PARAMETER | Flags.FINAL), job.toName(BUILDER_VARIABLE_NAME), builderType, null);
		
		ListBuffer<JCStatement> body = new ListBuffer<JCStatement>();
		
		// Call the builder's setter methods to fill the values from the instance.
		for (BuilderFieldData bfd : job.builderFields) {
			JCExpressionStatement exec = createSetterCallWithInstanceValue(bfd, job, setterPrefix);
			body.append(exec);
		}
		
		JCBlock bodyBlock = maker.Block(0, body.toList());
		
		return maker.MethodDef(modifiers, name, returnType, copyTypeParams(job.builderType, job.typeParams), List.of(paramInstance, paramBuilder), List.<JCExpression>nil(), bodyBlock, null);
	}
	
	private JCExpressionStatement createSetterCallWithInstanceValue(BuilderFieldData bfd, SuperBuilderJob job, String setterPrefix) {
		JavacTreeMaker maker = job.getTreeMaker();
		JCExpression[] tgt = new JCExpression[bfd.singularData == null ? 1 : 2];
		if (bfd.obtainVia == null || !bfd.obtainVia.field().isEmpty()) {
			for (int i = 0; i < tgt.length; i++) {
				tgt[i] = maker.Select(maker.Ident(job.toName(INSTANCE_VARIABLE_NAME)), bfd.obtainVia == null ? bfd.rawName : job.toName(bfd.obtainVia.field()));
			}
		} else {
			if (bfd.obtainVia.isStatic()) {
				for (int i = 0; i < tgt.length; i++) {
					JCExpression typeRef = namePlusTypeParamsToTypeReference(maker, job.parentType, List.<JCTypeParameter>nil());
					JCExpression c = maker.Select(typeRef, job.toName(bfd.obtainVia.method()));
					tgt[i] = maker.Apply(List.<JCExpression>nil(), c, List.<JCExpression>of(maker.Ident(job.toName(INSTANCE_VARIABLE_NAME))));
				}
			} else {
				for (int i = 0; i < tgt.length; i++) {
					JCExpression c = maker.Select(maker.Ident(job.toName(INSTANCE_VARIABLE_NAME)), job.toName(bfd.obtainVia.method()));
					tgt[i] = maker.Apply(List.<JCExpression>nil(), c, List.<JCExpression>nil());
				}
			}
		}
		
		JCExpression arg;
		if (bfd.singularData == null) {
			arg = tgt[0];
		} else {
			JCExpression eqNull = maker.Binary(CTC_EQUAL, tgt[0], maker.Literal(CTC_BOT, null));
			JCExpression emptyCollection = bfd.singularData.getSingularizer().getEmptyExpression(bfd.singularData.getTargetFqn(), maker, bfd.singularData, job.parentType, job.sourceNode);
			arg = maker.Conditional(eqNull, emptyCollection, tgt[1]);
		}
		
		String setterName = HandlerUtil.buildAccessorName(setterPrefix, bfd.name.toString());
		JCMethodInvocation apply = maker.Apply(List.<JCExpression>nil(), maker.Select(maker.Ident(job.toName(BUILDER_VARIABLE_NAME)), job.toName(setterName)), List.of(arg));
		JCExpressionStatement exec = maker.Exec(apply);
		return exec;
	}
	
	private JCMethodDecl generateAbstractSelfMethod(SuperBuilderJob job, boolean override, String builderGenericName) {
		JavacTreeMaker maker = job.getTreeMaker();
		List<JCAnnotation> annotations = List.nil();
		JCAnnotation overrideAnnotation = override ? maker.Annotation(genJavaLangTypeRef(job.builderType, "Override"), List.<JCExpression>nil()) : null;
		JCAnnotation rrAnnotation = job.checkerFramework.generateReturnsReceiver() ? maker.Annotation(genTypeRef(job.builderType, CheckerFrameworkVersion.NAME__RETURNS_RECEIVER), List.<JCExpression>nil()) : null;
		JCAnnotation sefAnnotation = job.checkerFramework.generatePure() ? maker.Annotation(genTypeRef(job.builderType, CheckerFrameworkVersion.NAME__PURE), List.<JCExpression>nil()) : null;
		if (sefAnnotation != null) annotations = annotations.prepend(sefAnnotation);
		if (rrAnnotation != null) annotations = annotations.prepend(rrAnnotation);
		if (overrideAnnotation != null) annotations = annotations.prepend(overrideAnnotation);
		JCModifiers modifiers = maker.Modifiers(Flags.PROTECTED | Flags.ABSTRACT, annotations);
		Name name = job.toName(SELF_METHOD);
		JCExpression returnType = maker.Ident(job.toName(builderGenericName));
		
		return maker.MethodDef(modifiers, name, returnType, List.<JCTypeParameter>nil(), List.<JCVariableDecl>nil(), List.<JCExpression>nil(), null, null);
	}
	
	private JCMethodDecl generateSelfMethod(SuperBuilderJob job) {
		JavacTreeMaker maker = job.getTreeMaker();
		
		JCAnnotation overrideAnnotation = maker.Annotation(genJavaLangTypeRef(job.builderType, "Override"), List.<JCExpression>nil());
		JCAnnotation rrAnnotation = job.checkerFramework.generateReturnsReceiver() ? maker.Annotation(genTypeRef(job.builderType, CheckerFrameworkVersion.NAME__RETURNS_RECEIVER), List.<JCExpression>nil()) : null;
		JCAnnotation sefAnnotation = job.checkerFramework.generatePure() ? maker.Annotation(genTypeRef(job.builderType, CheckerFrameworkVersion.NAME__PURE), List.<JCExpression>nil()) : null;
		List<JCAnnotation> annsOnMethod = List.nil();
		if (sefAnnotation != null) annsOnMethod = annsOnMethod.prepend(sefAnnotation);
		if (rrAnnotation != null) annsOnMethod = annsOnMethod.prepend(rrAnnotation);
		annsOnMethod = annsOnMethod.prepend(overrideAnnotation);
		
		JCModifiers modifiers = maker.Modifiers(Flags.PROTECTED, annsOnMethod);
		Name name = job.toName(SELF_METHOD);
		
		JCExpression returnType = namePlusTypeParamsToTypeReference(maker, job.builderType.up(), job.getBuilderClassName(), false, job.typeParams);
		JCStatement statement = maker.Return(maker.Ident(job.toName("this")));
		JCBlock body = maker.Block(0, List.<JCStatement>of(statement));
		
		return maker.MethodDef(modifiers, name, returnType, List.<JCTypeParameter>nil(), List.<JCVariableDecl>nil(), List.<JCExpression>nil(), body, null);
	}
	
	private JCMethodDecl generateAbstractBuildMethod(SuperBuilderJob job, boolean override, String classGenericName) {
		JavacTreeMaker maker = job.getTreeMaker();
		List<JCAnnotation> annotations = List.nil();
		if (override) {
			JCAnnotation overrideAnnotation = maker.Annotation(genJavaLangTypeRef(job.builderType, "Override"), List.<JCExpression>nil());
			annotations = List.of(overrideAnnotation);
		}
		if (job.checkerFramework.generateSideEffectFree()) annotations = annotations.prepend(maker.Annotation(genTypeRef(job.builderType, CheckerFrameworkVersion.NAME__SIDE_EFFECT_FREE), List.<JCExpression>nil()));
		JCModifiers modifiers = maker.Modifiers(Flags.PUBLIC | Flags.ABSTRACT, annotations);
		Name name = job.toName(job.buildMethodName);
		JCExpression returnType = maker.Ident(job.toName(classGenericName));
		
		JCVariableDecl recv = HandleBuilder.generateReceiver(job);
		JCMethodDecl methodDef;
		if (recv != null && maker.hasMethodDefWithRecvParam()) {
			methodDef = maker.MethodDefWithRecvParam(modifiers, name, returnType, List.<JCTypeParameter>nil(), recv, List.<JCVariableDecl>nil(), List.<JCExpression>nil(), null, null);
		} else {
			methodDef = maker.MethodDef(modifiers, name, returnType, List.<JCTypeParameter>nil(), List.<JCVariableDecl>nil(), List.<JCExpression>nil(), null, null);
		}
		return methodDef;
	}
	
	private JCMethodDecl generateBuildMethod(SuperBuilderJob job, List<JCExpression> thrownExceptions) {
		JavacTreeMaker maker = job.getTreeMaker();
		
		JCExpression call;
		ListBuffer<JCStatement> statements = new ListBuffer<JCStatement>();
		
		// Use a constructor that only has this builder as parameter.
		List<JCExpression> builderArg = List.<JCExpression>of(maker.Ident(job.toName("this")));
		call = maker.NewClass(null, List.<JCExpression>nil(), cloneSelfType(job.parentType), builderArg, null);
		statements.append(maker.Return(call));
		
		JCBlock body = maker.Block(0, statements.toList());
		
		JCAnnotation overrideAnnotation = maker.Annotation(genJavaLangTypeRef(job.builderType, "Override"), List.<JCExpression>nil());
		List<JCAnnotation> annsOnMethod = List.of(overrideAnnotation);
		if (job.checkerFramework.generateSideEffectFree()) annsOnMethod = annsOnMethod.prepend(maker.Annotation(genTypeRef(job.builderType, CheckerFrameworkVersion.NAME__SIDE_EFFECT_FREE), List.<JCExpression>nil()));
		JCModifiers modifiers = maker.Modifiers(Flags.PUBLIC, annsOnMethod);
		
		JCVariableDecl recv = HandleBuilder.generateReceiver(job);
		JCMethodDecl methodDef;
		if (recv != null && maker.hasMethodDefWithRecvParam()) {
			methodDef = maker.MethodDefWithRecvParam(modifiers, job.toName(job.buildMethodName), cloneSelfType(job.parentType), List.<JCTypeParameter>nil(), recv, List.<JCVariableDecl>nil(), thrownExceptions, body, null);
		} else {
			methodDef = maker.MethodDef(modifiers, job.toName(job.buildMethodName), cloneSelfType(job.parentType), List.<JCTypeParameter>nil(), List.<JCVariableDecl>nil(), thrownExceptions, body, null);
		}
		createRelevantNonNullAnnotation(job.builderType, methodDef);
		return methodDef;
	}
	
	private JCMethodDecl generateCleanMethod(java.util.List<BuilderFieldData> builderFields, JavacNode type, JavacNode source) {
		JavacTreeMaker maker = type.getTreeMaker();
		ListBuffer<JCStatement> statements = new ListBuffer<JCStatement>();
		
		for (BuilderFieldData bfd : builderFields) {
			if (bfd.singularData != null && bfd.singularData.getSingularizer() != null) {
				bfd.singularData.getSingularizer().appendCleaningCode(bfd.singularData, type, source, statements);
			}
		}
		
		statements.append(maker.Exec(maker.Assign(maker.Select(maker.Ident(type.toName("this")), type.toName("$lombokUnclean")), maker.Literal(CTC_BOOLEAN, 0))));
		JCBlock body = maker.Block(0, statements.toList());
		return maker.MethodDef(maker.Modifiers(Flags.PUBLIC), type.toName("$lombokClean"), maker.Type(Javac.createVoidType(type.getSymbolTable(), CTC_VOID)), List.<JCTypeParameter>nil(), List.<JCVariableDecl>nil(), List.<JCExpression>nil(), body, null);
	}
	
	private void generateBuilderFields(JavacNode builderType, java.util.List<BuilderFieldData> builderFields, JavacNode source) {
		int len = builderFields.size();
		java.util.List<JavacNode> existing = new ArrayList<JavacNode>();
		for (JavacNode child : builderType.down()) {
			if (child.getKind() == Kind.FIELD) existing.add(child);
		}
		
		java.util.List<JCVariableDecl> generated = new ArrayList<JCVariableDecl>();
		
		for (int i = len - 1; i >= 0; i--) {
			BuilderFieldData bfd = builderFields.get(i);
			if (bfd.singularData != null && bfd.singularData.getSingularizer() != null) {
				java.util.List<JavacNode> fields = bfd.singularData.getSingularizer().generateFields(bfd.singularData, builderType, source);
				for (JavacNode field : fields) {
					generated.add((JCVariableDecl) field.get());
				}
				bfd.createdFields.addAll(fields);
			} else {
				JavacNode field = null, setFlag = null;
				for (JavacNode exists : existing) {
					Name n = ((JCVariableDecl) exists.get()).name;
					if (n.equals(bfd.builderFieldName)) field = exists;
					if (n.equals(bfd.nameOfSetFlag)) setFlag = exists;
				}
				JavacTreeMaker maker = builderType.getTreeMaker();
				if (field == null) {
					JCModifiers mods = maker.Modifiers(Flags.PRIVATE);
					JCVariableDecl newField = maker.VarDef(mods, bfd.builderFieldName, cloneType(maker, bfd.type, source), null);
					field = injectFieldAndMarkGenerated(builderType, newField);
					generated.add(newField);
				}
				if (setFlag == null && bfd.nameOfSetFlag != null) {
					JCModifiers mods = maker.Modifiers(Flags.PRIVATE);
					JCVariableDecl newField = maker.VarDef(mods, bfd.nameOfSetFlag, maker.TypeIdent(CTC_BOOLEAN), null);
					injectFieldAndMarkGenerated(builderType, newField);
					generated.add(newField);
				}
				bfd.createdFields.add(field);
			}
		}
		for (JCVariableDecl gen : generated)  recursiveSetGeneratedBy(gen, source);
	}
	
	private void generateSetterMethodsForBuilder(final SuperBuilderJob job, BuilderFieldData fieldNode, final String builderGenericName, String setterPrefix) {
		boolean deprecate = isFieldDeprecated(fieldNode.originalFieldNode);
		final JavacTreeMaker maker = job.getTreeMaker();
		ExpressionMaker returnTypeMaker = new ExpressionMaker() { @Override public JCExpression make() {
			return maker.Ident(job.toName(builderGenericName));
		}};
		
		StatementMaker returnStatementMaker = new StatementMaker() { @Override public JCStatement make() {
			return maker.Return(maker.Apply(List.<JCExpression>nil(), maker.Ident(job.toName(SELF_METHOD)), List.<JCExpression>nil()));
		}};
		
		if (fieldNode.singularData == null || fieldNode.singularData.getSingularizer() == null) {
			generateSimpleSetterMethodForBuilder(job, deprecate, fieldNode.createdFields.get(0), fieldNode.name, fieldNode.nameOfSetFlag, returnTypeMaker.make(), returnStatementMaker.make(), fieldNode.annotations, fieldNode.originalFieldNode, setterPrefix);
		} else {
			fieldNode.singularData.getSingularizer().generateMethods(job.checkerFramework, fieldNode.singularData, deprecate, job.builderType,
				job.sourceNode, true, returnTypeMaker, returnStatementMaker, AccessLevel.PUBLIC);
		}
	}
	
	private void generateSimpleSetterMethodForBuilder(SuperBuilderJob job, boolean deprecate, JavacNode fieldNode, Name paramName, Name nameOfSetFlag, JCExpression returnType, JCStatement returnStatement, List<JCAnnotation> annosOnParam, JavacNode originalFieldNode, String setterPrefix) {
		String setterName = HandlerUtil.buildAccessorName(setterPrefix, paramName.toString());
		Name setterName_ = job.builderType.toName(setterName);
		
		for (JavacNode child : job.builderType.down()) {
			if (child.getKind() != Kind.METHOD) continue;
			JCMethodDecl methodDecl = (JCMethodDecl) child.get();
			Name existingName = methodDecl.name;
			if (existingName.equals(setterName_) && !isTolerate(fieldNode, methodDecl)) return;
		}
		
		JavacTreeMaker maker = fieldNode.getTreeMaker();
		
		List<JCAnnotation> methodAnns = JavacHandlerUtil.findCopyableToSetterAnnotations(originalFieldNode);
		JCMethodDecl newMethod = null;
		if (job.checkerFramework.generateCalledMethods() && maker.hasMethodDefWithRecvParam()) {
			JCAnnotation ncAnno = maker.Annotation(genTypeRef(job.sourceNode, CheckerFrameworkVersion.NAME__NOT_CALLED), List.<JCExpression>of(maker.Literal(setterName.toString())));
			JCClassDecl builderTypeNode = (JCClassDecl) job.builderType.get();
			JCExpression selfType = namePlusTypeParamsToTypeReference(maker, job.builderType, builderTypeNode.typarams, List.<JCAnnotation>of(ncAnno));
			JCVariableDecl recv = maker.VarDef(maker.Modifiers(0L, List.<JCAnnotation>nil()), job.toName("this"), selfType, null);
			newMethod = HandleSetter.createSetterWithRecv(Flags.PUBLIC, deprecate, fieldNode, maker, setterName, paramName, nameOfSetFlag, returnType, returnStatement, job.sourceNode, methodAnns, annosOnParam, recv);
		}
		if (newMethod == null) newMethod = HandleSetter.createSetter(Flags.PUBLIC, deprecate, fieldNode, maker, setterName, paramName, nameOfSetFlag, returnType, returnStatement, job.sourceNode, methodAnns, annosOnParam);
		if (job.checkerFramework.generateReturnsReceiver()) {
			List<JCAnnotation> annotations = newMethod.mods.annotations;
			if (annotations == null) annotations = List.nil();
			JCAnnotation anno = maker.Annotation(genTypeRef(job.builderType, CheckerFrameworkVersion.NAME__RETURNS_RECEIVER), List.<JCExpression>nil());
			recursiveSetGeneratedBy(anno, job.sourceNode);
			newMethod.mods.annotations = annotations.prepend(anno);
		}
		
		injectMethod(job.builderType, newMethod);
	}
	
	private void addObtainVia(BuilderFieldData bfd, JavacNode node) {
		for (JavacNode child : node.down()) {
			if (!annotationTypeMatches(ObtainVia.class, child)) continue;
			AnnotationValues<ObtainVia> ann = createAnnotation(ObtainVia.class, child);
			bfd.obtainVia = ann.getInstance();
			bfd.obtainViaNode = child;
			deleteAnnotationIfNeccessary(child, ObtainVia.class);
			return;
		}
	}
	
	/**
	 * Returns the explicitly requested singular annotation on this node (field
	 * or parameter), or null if there's no {@code @Singular} annotation on it.
	 *
	 * @param node The node (field or method param) to inspect for its name and potential {@code @Singular} annotation.
	 * @param setterPrefix the prefix for setter methods
	 */
	private SingularData getSingularData(JavacNode node, String setterPrefix) {
		for (JavacNode child : node.down()) {
			if (!annotationTypeMatches(Singular.class, child)) continue;
			Name pluralName = node.getKind() == Kind.FIELD ? removePrefixFromField(node) : ((JCVariableDecl) node.get()).name;
			AnnotationValues<Singular> ann = createAnnotation(Singular.class, child);
			Singular singularInstance = ann.getInstance();
			deleteAnnotationIfNeccessary(child, Singular.class);
			String explicitSingular = singularInstance.value();
			if (explicitSingular.isEmpty()) {
				if (Boolean.FALSE.equals(node.getAst().readConfiguration(ConfigurationKeys.SINGULAR_AUTO))) {
					node.addError("The singular must be specified explicitly (e.g. @Singular(\"task\")) because auto singularization is disabled.");
					explicitSingular = pluralName.toString();
				} else {
					explicitSingular = autoSingularize(pluralName.toString());
					if (explicitSingular == null) {
						node.addError("Can't singularize this name; please specify the singular explicitly (i.e. @Singular(\"sheep\"))");
						explicitSingular = pluralName.toString();
					}
				}
			}
			Name singularName = node.toName(explicitSingular);
			
			JCExpression type = null;
			if (node.get() instanceof JCVariableDecl) type = ((JCVariableDecl) node.get()).vartype;
			
			String name = null;
			List<JCExpression> typeArgs = List.nil();
			if (type instanceof JCTypeApply) {
				typeArgs = ((JCTypeApply) type).arguments;
				type = ((JCTypeApply) type).clazz;
			}
			
			name = type.toString();
			
			String targetFqn = JavacSingularsRecipes.get().toQualified(name);
			JavacSingularizer singularizer = JavacSingularsRecipes.get().getSingularizer(targetFqn, node);
			if (singularizer == null) {
				node.addError("Lombok does not know how to create the singular-form builder methods for type '" + name + "'; they won't be generated.");
				return null;
			}
			
			return new SingularData(child, singularName, pluralName, typeArgs, targetFqn, singularizer, singularInstance.ignoreNullCollections(), setterPrefix);
		}
		
		return null;
	}
	
	private java.util.HashSet<String> gatherUsedTypeNames(List<JCTypeParameter> typeParams, JCClassDecl td) {
		java.util.HashSet<String> usedNames = new HashSet<String>();
		
		// 1. Add type parameter names.
		for (JCTypeParameter typeParam : typeParams)
			usedNames.add(typeParam.getName().toString());
		
		// 2. Add class name.
		usedNames.add(td.name.toString());
		
		// 3. Add used type names.
		for (JCTree member : td.getMembers()) {
			if (member.getKind() == com.sun.source.tree.Tree.Kind.VARIABLE && member instanceof JCVariableDecl) {
				JCTree type = ((JCVariableDecl)member).getType();
				if (type instanceof JCIdent)
					usedNames.add(((JCIdent)type).getName().toString());
			}
		}
		
		return usedNames;
	}
	
	private String generateNonclashingNameFor(String classGenericName, java.util.HashSet<String> typeParamStrings) {
		if (!typeParamStrings.contains(classGenericName)) return classGenericName;
		int counter = 2;
		while (typeParamStrings.contains(classGenericName + counter)) counter++;
		return classGenericName + counter;
	}
	
	private JavacNode findInnerClass(JavacNode parent, String name) {
		for (JavacNode child : parent.down()) {
			if (child.getKind() != Kind.TYPE) continue;
			JCClassDecl td = (JCClassDecl) child.get();
			if (td.name.contentEquals(name)) return child;
		}
		return null;
	}
	
	private ListBuffer<JCExpression> getTypeParamExpressions(List<? extends JCTree> typeParams, JavacTreeMaker maker, JavacNode source) {
		ListBuffer<JCExpression> typeParamsForBuilderParameter = new ListBuffer<JCExpression>();
		for (JCTree typeParam : typeParams) {
			if (typeParam instanceof JCTypeParameter) {
				typeParamsForBuilderParameter.append(maker.Ident(((JCTypeParameter)typeParam).getName()));
			} else if (typeParam instanceof JCIdent) {
				typeParamsForBuilderParameter.append(maker.Ident(((JCIdent)typeParam).getName()));
			} else if (typeParam instanceof JCFieldAccess) {
				typeParamsForBuilderParameter.append(copySelect(maker, (JCFieldAccess) typeParam));
			} else if (typeParam instanceof JCTypeApply) {
				typeParamsForBuilderParameter.append(cloneType(maker, (JCTypeApply)typeParam, source));
			}
		}
		return typeParamsForBuilderParameter;
	}

	private JCExpression copySelect(JavacTreeMaker maker, JCFieldAccess typeParam) {
		java.util.List<Name> chainNames = new ArrayList<Name>();
		JCExpression expression = typeParam;
		while (expression != null) {
			if (expression instanceof JCFieldAccess) {
				chainNames.add(((JCFieldAccess) expression).getIdentifier());
				expression = ((JCFieldAccess) expression).getExpression();
			} else if (expression instanceof JCIdent) {
				chainNames.add(((JCIdent) expression).getName());
				expression = null;
			}
		}

		Collections.reverse(chainNames);
		JCExpression typeParameter = null;
		for (Name name : chainNames) {
			if (typeParameter == null) {
				typeParameter = maker.Ident(name);
			} else {
				typeParameter = maker.Select(typeParameter, name);
			}
		}
		return typeParameter;
	}
	
	/**
	 * Checks if there is a manual constructor in the given type with a single parameter (builder).
	 */
	private boolean constructorExists(JavacNode type, String builderClassName) {
		if (type != null && type.get() instanceof JCClassDecl) {
			for (JCTree def : ((JCClassDecl)type.get()).defs) {
				if (def instanceof JCMethodDecl) {
					JCMethodDecl md = (JCMethodDecl) def;
					String name = md.name.toString();
					boolean matches = name.equals("<init>");
					if (isTolerate(type, md)) 
						continue;
					if (matches && md.params != null && md.params.length() == 1) {
						// Cannot use typeMatches() here, because the parameter could be fully-qualified, partially-qualified, or not qualified.
						// A string-compare of the last part should work. If it's a false-positive, users could still @Tolerate it.
						String typeName = md.params.get(0).getType().toString();
						int lastIndexOfDot = typeName.lastIndexOf('.');
						if (lastIndexOfDot >= 0) {
							typeName = typeName.substring(lastIndexOfDot+1);
						}
						if ((builderClassName+"<?, ?>").equals(typeName))
							return true;
					}
				}
			}
		}
		return false;
	}
}<|MERGE_RESOLUTION|>--- conflicted
+++ resolved
@@ -159,18 +159,15 @@
 		List<JCExpression> superclassTypeParams = List.nil();
 		boolean addCleaning = false;
 		
-<<<<<<< HEAD
-		if (!(parent.get() instanceof JCClassDecl)) {
-=======
-		if (!isClass(tdParent)) {
->>>>>>> fa0b5249
-			annotationNode.addError("@SuperBuilder is only supported on types.");
+		if (!isClass(parent)) {
+			annotationNode.addError("@SuperBuilder is only supported on classes.");
 			return;
 		}
 		
-		// Gather all fields of the class that should be set by the builder.
 		job.parentType = parent;
 		JCClassDecl td = (JCClassDecl) parent.get();
+		
+		// Gather all fields of the class that should be set by the builder.
 		ArrayList<JavacNode> nonFinalNonDefaultedFields = null;
 		
 		boolean valuePresent = (hasAnnotation(lombok.Value.class, parent) || hasAnnotation("lombok.experimental.Value", parent));
