--- conflicted
+++ resolved
@@ -523,17 +523,9 @@
 				arg = tgt[0];
 				invoke = maker.Apply(List.<JCExpression>nil(), maker.Select(invoke, setterName), List.of(arg));
 			} else {
-<<<<<<< HEAD
 				JCExpression isNotNull = maker.Binary(CTC_NOT_EQUAL, tgt[0], maker.Literal(CTC_BOT, null));
 				JCExpression invokeBuilder = maker.Apply(List.<JCExpression>nil(), maker.Select(maker.Ident(type.toName(BUILDER_TEMP_VAR)), setterName), List.<JCExpression>of(tgt[1]));
 				statements.append(maker.If(isNotNull, maker.Exec(invokeBuilder), null));
-=======
-				JCExpression eqNull = maker.Binary(CTC_EQUAL, tgt[0], maker.Literal(CTC_BOT, null));
-				// Use the singularizer to create the type args (will remove possible wildcards on the type).
-				List<JCExpression> tas = bfd.singularData.getSingularizer().createTypeArgs(bfd.singularData.getTypeArgs().size(), false, type, bfd.singularData.getTypeArgs(), type.get());
-				JCExpression emptyList = maker.Apply(tas, chainDots(type, "java", "util", "Collections", "emptyList"), List.<JCExpression>nil());
-				arg = maker.Conditional(eqNull, emptyList, tgt[1]);
->>>>>>> e9d098a1
 			}
 		}
 		if (!statements.isEmpty()) {
