/*
 * Copyright (C) 2013-2021 The Project Lombok Authors.
 * 
 * Permission is hereby granted, free of charge, to any person obtaining a copy
 * of this software and associated documentation files (the "Software"), to deal
 * in the Software without restriction, including without limitation the rights
 * to use, copy, modify, merge, publish, distribute, sublicense, and/or sell
 * copies of the Software, and to permit persons to whom the Software is
 * furnished to do so, subject to the following conditions:
 * 
 * The above copyright notice and this permission notice shall be included in
 * all copies or substantial portions of the Software.
 * 
 * THE SOFTWARE IS PROVIDED "AS IS", WITHOUT WARRANTY OF ANY KIND, EXPRESS OR
 * IMPLIED, INCLUDING BUT NOT LIMITED TO THE WARRANTIES OF MERCHANTABILITY,
 * FITNESS FOR A PARTICULAR PURPOSE AND NONINFRINGEMENT. IN NO EVENT SHALL THE
 * AUTHORS OR COPYRIGHT HOLDERS BE LIABLE FOR ANY CLAIM, DAMAGES OR OTHER
 * LIABILITY, WHETHER IN AN ACTION OF CONTRACT, TORT OR OTHERWISE, ARISING FROM,
 * OUT OF OR IN CONNECTION WITH THE SOFTWARE OR THE USE OR OTHER DEALINGS IN
 * THE SOFTWARE.
 */
package lombok.javac.handlers;

import static lombok.core.handlers.HandlerUtil.*;
import static lombok.javac.Javac.*;
import static lombok.javac.JavacTreeMaker.TypeTag.typeTag;
import static lombok.javac.handlers.JavacHandlerUtil.*;

import java.util.ArrayList;

import javax.lang.model.element.Modifier;

import com.sun.tools.javac.code.Flags;
import com.sun.tools.javac.tree.JCTree;
import com.sun.tools.javac.tree.JCTree.JCAnnotation;
import com.sun.tools.javac.tree.JCTree.JCArrayTypeTree;
import com.sun.tools.javac.tree.JCTree.JCBlock;
import com.sun.tools.javac.tree.JCTree.JCClassDecl;
import com.sun.tools.javac.tree.JCTree.JCCompilationUnit;
import com.sun.tools.javac.tree.JCTree.JCExpression;
import com.sun.tools.javac.tree.JCTree.JCFieldAccess;
import com.sun.tools.javac.tree.JCTree.JCIdent;
import com.sun.tools.javac.tree.JCTree.JCIf;
import com.sun.tools.javac.tree.JCTree.JCLiteral;
import com.sun.tools.javac.tree.JCTree.JCMethodDecl;
import com.sun.tools.javac.tree.JCTree.JCMethodInvocation;
import com.sun.tools.javac.tree.JCTree.JCModifiers;
import com.sun.tools.javac.tree.JCTree.JCNewClass;
import com.sun.tools.javac.tree.JCTree.JCPrimitiveTypeTree;
import com.sun.tools.javac.tree.JCTree.JCStatement;
import com.sun.tools.javac.tree.JCTree.JCTypeApply;
import com.sun.tools.javac.tree.JCTree.JCTypeParameter;
import com.sun.tools.javac.tree.JCTree.JCVariableDecl;
import com.sun.tools.javac.util.Context;
import com.sun.tools.javac.util.List;
import com.sun.tools.javac.util.ListBuffer;
import com.sun.tools.javac.util.Name;

import lombok.AccessLevel;
import lombok.Builder;
import lombok.Builder.ObtainVia;
import lombok.ConfigurationKeys;
import lombok.Singular;
import lombok.ToString;
import lombok.core.AST.Kind;
import lombok.core.AnnotationValues;
import lombok.core.HandlerPriority;
import lombok.core.configuration.CheckerFrameworkVersion;
import lombok.core.handlers.HandlerUtil;
import lombok.core.handlers.HandlerUtil.FieldAccess;
import lombok.core.handlers.InclusionExclusionUtils.Included;
import lombok.experimental.NonFinal;
import lombok.javac.Javac;
import lombok.javac.JavacAnnotationHandler;
import lombok.javac.JavacNode;
import lombok.javac.JavacTreeMaker;
import lombok.javac.handlers.HandleConstructor.SkipIfConstructorExists;
import lombok.javac.handlers.JavacHandlerUtil.CopyJavadoc;
import lombok.javac.handlers.JavacHandlerUtil.MemberExistsResult;
import lombok.javac.handlers.JavacSingularsRecipes.JavacSingularizer;
import lombok.javac.handlers.JavacSingularsRecipes.SingularData;
import lombok.spi.Provides;

@Provides
@HandlerPriority(-1024) //-2^10; to ensure we've picked up @FieldDefault's changes (-2048) but @Value hasn't removed itself yet (-512), so that we can error on presence of it on the builder classes.
public class HandleBuilder extends JavacAnnotationHandler<Builder> {
	private HandleConstructor handleConstructor = new HandleConstructor();
	
	static final String CLEAN_FIELD_NAME = "$lombokUnclean";
	static final String CLEAN_METHOD_NAME = "$lombokClean";
	static final String TO_BUILDER_METHOD_NAME = "toBuilder";
	static final String DEFAULT_PREFIX = "$default$";
	static final String SET_PREFIX = "$set";
	static final String VALUE_PREFIX = "$value";
	static final String BUILDER_TEMP_VAR = "builder";
	static final String TO_BUILDER_NOT_SUPPORTED = "@Builder(toBuilder=true) is only supported if you return your own type.";
	
	private static final boolean toBoolean(Object expr, boolean defaultValue) {
		if (expr == null) return defaultValue;
		if (expr instanceof JCLiteral) return ((Integer) ((JCLiteral) expr).value) != 0;
		return ((Boolean) expr).booleanValue();
	}
	
	static class BuilderJob {
		CheckerFrameworkVersion checkerFramework;
		JavacNode parentType;
		String builderMethodName, buildMethodName;
		boolean isStatic;
		List<JCTypeParameter> typeParams;
		List<JCTypeParameter> builderTypeParams;
		JavacNode sourceNode;
		java.util.List<BuilderFieldData> builderFields;
		AccessLevel accessInners, accessOuters;
		boolean oldFluent, oldChain, toBuilder;
		
		JavacNode builderType;
		String builderClassName;
		
		void init(AnnotationValues<Builder> annValues, Builder ann, JavacNode node) {
			accessOuters = ann.access();
			if (accessOuters == null) accessOuters = AccessLevel.PUBLIC;
			if (accessOuters == AccessLevel.NONE) {
				sourceNode.addError("AccessLevel.NONE is not valid here");
				accessOuters = AccessLevel.PUBLIC;
			}
			accessInners = accessOuters == AccessLevel.PROTECTED ? AccessLevel.PUBLIC : accessOuters;
			
			oldFluent = toBoolean(annValues.getActualExpression("fluent"), true);
			oldChain = toBoolean(annValues.getActualExpression("chain"), true);
			
			builderMethodName = ann.builderMethodName();
			buildMethodName = ann.buildMethodName();
			builderClassName = fixBuilderClassName(node, ann.builderClassName());
			toBuilder = ann.toBuilder();
			
			if (builderMethodName == null) builderMethodName = "builder";
			if (buildMethodName == null) buildMethodName = "build";
			if (builderClassName == null) builderClassName = "";
		}
		
		static String fixBuilderClassName(JavacNode node, String override) {
			if (override != null && !override.isEmpty()) return override;
			override = node.getAst().readConfiguration(ConfigurationKeys.BUILDER_CLASS_NAME);
			if (override != null && !override.isEmpty()) return override;
			return "*Builder";
		}
		
		String replaceBuilderClassName(Name name) {
			if (builderClassName.indexOf('*') == -1) return builderClassName;
			return builderClassName.replace("*", name.toString());
		}
		
		JCExpression createBuilderParentTypeReference() {
			return namePlusTypeParamsToTypeReference(parentType.getTreeMaker(), parentType, typeParams);
		}
		
		Name getBuilderClassName() {
			return parentType.toName(builderClassName);
		}
		
		List<JCTypeParameter> copyTypeParams() {
			return JavacHandlerUtil.copyTypeParams(sourceNode, typeParams);
		}
		
		Name toName(String name) {
			return parentType.toName(name);
		}
		
		Context getContext() {
			return parentType.getContext();
		}
		
		JavacTreeMaker getTreeMaker() {
			return parentType.getTreeMaker();
		}
	}
	
	static class BuilderFieldData {
		List<JCAnnotation> annotations;
		JCExpression type;
		Name rawName;
		Name name;
		Name builderFieldName;
		Name nameOfDefaultProvider;
		Name nameOfSetFlag;
		SingularData singularData;
		ObtainVia obtainVia;
		JavacNode obtainViaNode;
		JavacNode originalFieldNode;
		
		java.util.List<JavacNode> createdFields = new ArrayList<JavacNode>();
	}
	
	@Override public void handle(AnnotationValues<Builder> annotation, JCAnnotation ast, JavacNode annotationNode) {
		handleFlagUsage(annotationNode, ConfigurationKeys.BUILDER_FLAG_USAGE, "@Builder");
		BuilderJob job = new BuilderJob();
		job.sourceNode = annotationNode;
		job.checkerFramework = getCheckerFrameworkVersion(annotationNode);
		job.isStatic = true;
		
		Builder annInstance = annotation.getInstance();
		job.init(annotation, annInstance, annotationNode);
		java.util.List<Name> typeArgsForToBuilder = null;
		
		boolean generateBuilderMethod;
		if (job.builderMethodName.isEmpty()) {
			generateBuilderMethod = false;
		} else if (!checkName("builderMethodName", job.builderMethodName, annotationNode)) {
			return;
		} else {
			generateBuilderMethod = true;
		}
		
		if (!checkName("buildMethodName", job.buildMethodName, annotationNode)) return;
		
		// Do not delete the Builder annotation yet, we need it for @Jacksonized.
		
		JavacNode parent = annotationNode.up();
		
		job.builderFields = new ArrayList<BuilderFieldData>();
		JCExpression buildMethodReturnType;
		job.typeParams = List.nil();
		List<JCExpression> buildMethodThrownExceptions;
		Name nameOfBuilderMethod;
		
		JavacNode fillParametersFrom = parent.get() instanceof JCMethodDecl ? parent : null;
		boolean addCleaning = false;
		
		ArrayList<JavacNode> nonFinalNonDefaultedFields = null;
		
		if (parent.get() instanceof JCClassDecl) {
			job.parentType = parent;
			JCClassDecl td = (JCClassDecl) parent.get();
			
			ListBuffer<JavacNode> allFields = new ListBuffer<JavacNode>();
			boolean valuePresent = (hasAnnotation(lombok.Value.class, parent) || hasAnnotation("lombok.experimental.Value", parent));
			for (JavacNode fieldNode : HandleConstructor.findAllFields(parent, true)) {
				JCVariableDecl fd = (JCVariableDecl) fieldNode.get();
				JavacNode isDefault = findAnnotation(Builder.Default.class, fieldNode, false);
				boolean isFinal = (fd.mods.flags & Flags.FINAL) != 0 || (valuePresent && !hasAnnotation(NonFinal.class, fieldNode));
				
				BuilderFieldData bfd = new BuilderFieldData();
				bfd.rawName = fd.name;
				bfd.name = removePrefixFromField(fieldNode);
				bfd.builderFieldName = bfd.name;
				bfd.annotations = findCopyableAnnotations(fieldNode);
				bfd.type = fd.vartype;
				bfd.singularData = getSingularData(fieldNode, annInstance.setterPrefix());
				bfd.originalFieldNode = fieldNode;
				
				if (bfd.singularData != null && isDefault != null) {
					isDefault.addError("@Builder.Default and @Singular cannot be mixed.");
					findAnnotation(Builder.Default.class, fieldNode, true);
					isDefault = null;
				}
				
				if (fd.init == null && isDefault != null) {
					isDefault.addWarning("@Builder.Default requires an initializing expression (' = something;').");
					findAnnotation(Builder.Default.class, fieldNode, true);
					isDefault = null;
				}
				
				if (fd.init != null && isDefault == null) {
					if (isFinal) continue;
					if (nonFinalNonDefaultedFields == null) nonFinalNonDefaultedFields = new ArrayList<JavacNode>();
					nonFinalNonDefaultedFields.add(fieldNode);
				}
				
				if (isDefault != null) {
					bfd.nameOfDefaultProvider = parent.toName(DEFAULT_PREFIX + bfd.name);
					bfd.nameOfSetFlag = parent.toName(bfd.name + SET_PREFIX);
					bfd.builderFieldName = parent.toName(bfd.name + VALUE_PREFIX);
					JCMethodDecl md = generateDefaultProvider(bfd.nameOfDefaultProvider, fieldNode, td.typarams);
					recursiveSetGeneratedBy(md, annotationNode);
					if (md != null) injectMethod(parent, md);
				}
				addObtainVia(bfd, fieldNode);
				job.builderFields.add(bfd);
				allFields.append(fieldNode);
			}
			
<<<<<<< HEAD
			handleConstructor.generateConstructor(parent, AccessLevel.PACKAGE, List.<JCAnnotation>nil(), allFields.toList(), false, null, SkipIfConstructorExists.I_AM_BUILDER, annotationNode);
=======
			if (!isRecord(tdParent)) {
				handleConstructor.generateConstructor(tdParent, AccessLevel.PACKAGE, List.<JCAnnotation>nil(), allFields.toList(), false, null, SkipIfConstructorExists.I_AM_BUILDER, annotationNode);
			}
>>>>>>> fa0b5249
			
			buildMethodReturnType = namePlusTypeParamsToTypeReference(parent.getTreeMaker(), parent, td.typarams);
			job.typeParams = job.builderTypeParams = td.typarams;
			buildMethodThrownExceptions = List.nil();
			nameOfBuilderMethod = null;
			job.builderClassName = job.replaceBuilderClassName(td.name);
			if (!checkName("builderClassName", job.builderClassName, annotationNode)) return;
		} else if (fillParametersFrom != null && fillParametersFrom.getName().toString().equals("<init>")) {
			JCMethodDecl jmd = (JCMethodDecl) fillParametersFrom.get();
			if (!jmd.typarams.isEmpty()) {
				annotationNode.addError("@Builder is not supported on constructors with constructor type parameters.");
				return;
			}
			
			job.parentType = parent.up();
			JCClassDecl td = (JCClassDecl) job.parentType.get();
			job.typeParams = job.builderTypeParams = td.typarams;
			buildMethodReturnType = job.createBuilderParentTypeReference();
			buildMethodThrownExceptions = jmd.thrown;
			nameOfBuilderMethod = null;
			job.builderClassName = job.replaceBuilderClassName(td.name);
			if (!checkName("builderClassName", job.builderClassName, annotationNode)) return;
		} else if (fillParametersFrom != null) {
			job.parentType = parent.up();
			JCClassDecl td = (JCClassDecl) job.parentType.get();
			JCMethodDecl jmd = (JCMethodDecl) fillParametersFrom.get();
			job.isStatic = (jmd.mods.flags & Flags.STATIC) != 0;
			
			JCExpression fullReturnType = jmd.restype;
			buildMethodReturnType = fullReturnType;
			job.typeParams = job.builderTypeParams = jmd.typarams;
			buildMethodThrownExceptions = jmd.thrown;
			nameOfBuilderMethod = jmd.name;
			if (buildMethodReturnType instanceof JCTypeApply) {
				buildMethodReturnType = cloneType(job.getTreeMaker(), buildMethodReturnType, annotationNode);
			}
			if (job.builderClassName.indexOf('*') > -1) {
				String replStr = returnTypeToBuilderClassName(annotationNode, td, buildMethodReturnType, job.typeParams);
				if (replStr == null) return; // shuold not happen
				job.builderClassName = job.builderClassName.replace("*", replStr);
			}
			if (job.toBuilder) {
				if (fullReturnType instanceof JCArrayTypeTree) {
					annotationNode.addError(TO_BUILDER_NOT_SUPPORTED);
					return;
				}
				
				Name simpleName;
				String pkg;
				List<JCExpression> tpOnRet = List.nil();
				
				if (fullReturnType instanceof JCTypeApply) {
					tpOnRet = ((JCTypeApply) fullReturnType).arguments;
				}
				
				JCExpression namingType = fullReturnType;
				if (buildMethodReturnType instanceof JCTypeApply) namingType = ((JCTypeApply) buildMethodReturnType).clazz;
				
				if (namingType instanceof JCIdent) {
					simpleName = ((JCIdent) namingType).name;
					pkg = null;
				} else if (namingType instanceof JCFieldAccess) {
					JCFieldAccess jcfa = (JCFieldAccess) namingType;
					simpleName = jcfa.name;
					pkg = unpack(jcfa.selected);
					if (pkg.startsWith("ERR:")) {
						String err = pkg.substring(4, pkg.indexOf("__ERR__"));
						annotationNode.addError(err);
						return;
					}
				} else {
					annotationNode.addError("Expected a (parameterized) type here instead of a " + namingType.getClass().getName());
					return;
				}
				
				if (pkg != null && !parent.getPackageDeclaration().equals(pkg)) {
					annotationNode.addError(TO_BUILDER_NOT_SUPPORTED);
					return;
				}
				
				if (!job.parentType.getName().contentEquals(simpleName)) {
					annotationNode.addError(TO_BUILDER_NOT_SUPPORTED);
					return;
				}
				
				List<JCTypeParameter> tpOnMethod = jmd.typarams;
				List<JCTypeParameter> tpOnType = ((JCClassDecl) job.parentType.get()).typarams;
				typeArgsForToBuilder = new ArrayList<Name>();
				
				for (JCTypeParameter tp : tpOnMethod) {
					int pos = -1;
					int idx = -1;
					for (JCExpression tOnRet : tpOnRet) {
						idx++;
						if (!(tOnRet instanceof JCIdent)) continue;
						if (((JCIdent) tOnRet).name != tp.name) continue;
						pos = idx;
					}
					
					if (pos == -1 || tpOnType.size() <= pos) {
						annotationNode.addError("@Builder(toBuilder=true) requires that each type parameter on the static method is part of the typeargs of the return value. Type parameter " + tp.name + " is not part of the return type.");
						return;
					}
					typeArgsForToBuilder.add(tpOnType.get(pos).name);
				}
			}
		} else {
			annotationNode.addError("@Builder is only supported on types, constructors, and methods.");
			return;
		}
		
		if (fillParametersFrom != null) {
			for (JavacNode param : fillParametersFrom.down()) {
				if (param.getKind() != Kind.ARGUMENT) continue;
				BuilderFieldData bfd = new BuilderFieldData();
				
				JCVariableDecl raw = (JCVariableDecl) param.get();
				bfd.name = raw.name;
				bfd.builderFieldName = bfd.name;
				bfd.rawName = raw.name;
				bfd.annotations = findCopyableAnnotations(param);
				bfd.type = raw.vartype;
				bfd.singularData = getSingularData(param, annInstance.setterPrefix());
				bfd.originalFieldNode = param;
				addObtainVia(bfd, param);
				job.builderFields.add(bfd);
			}
		}
		
		job.builderType = findInnerClass(job.parentType, job.builderClassName);
		if (job.builderType == null) {
			job.builderType = makeBuilderClass(job);
			recursiveSetGeneratedBy(job.builderType.get(), annotationNode);
		} else {
			JCClassDecl builderTypeDeclaration = (JCClassDecl) job.builderType.get();
			if (job.isStatic && !builderTypeDeclaration.getModifiers().getFlags().contains(Modifier.STATIC)) {
				annotationNode.addError("Existing Builder must be a static inner class.");
				return;
			} else if (!job.isStatic && builderTypeDeclaration.getModifiers().getFlags().contains(Modifier.STATIC)) {
				annotationNode.addError("Existing Builder must be a non-static inner class.");
				return;
			}
			sanityCheckForMethodGeneratingAnnotationsOnBuilderClass(job.builderType, annotationNode);
			/* generate errors for @Singular BFDs that have one already defined node. */ {
				for (BuilderFieldData bfd : job.builderFields) {
					SingularData sd = bfd.singularData;
					if (sd == null) continue;
					JavacSingularizer singularizer = sd.getSingularizer();
					if (singularizer == null) continue;
					if (singularizer.checkForAlreadyExistingNodesAndGenerateError(job.builderType, sd)) {
						bfd.singularData = null;
					}
				}
			}
		}
		
		for (BuilderFieldData bfd : job.builderFields) {
			if (bfd.singularData != null && bfd.singularData.getSingularizer() != null) {
				if (bfd.singularData.getSingularizer().requiresCleaning()) {
					addCleaning = true;
					break;
				}
			}
			if (bfd.obtainVia != null) {
				if (bfd.obtainVia.field().isEmpty() == bfd.obtainVia.method().isEmpty()) {
					bfd.obtainViaNode.addError("The syntax is either @ObtainVia(field = \"fieldName\") or @ObtainVia(method = \"methodName\").");
					return;
				}
				if (bfd.obtainVia.method().isEmpty() && bfd.obtainVia.isStatic()) {
					bfd.obtainViaNode.addError("@ObtainVia(isStatic = true) is not valid unless 'method' has been set.");
					return;
				}
			}
		}
		
		generateBuilderFields(job);
		if (addCleaning) {
			JavacTreeMaker maker = job.getTreeMaker();
			JCVariableDecl uncleanField = maker.VarDef(maker.Modifiers(Flags.PRIVATE), job.builderType.toName(CLEAN_FIELD_NAME), maker.TypeIdent(CTC_BOOLEAN), null);
			injectFieldAndMarkGenerated(job.builderType, uncleanField);
			recursiveSetGeneratedBy(uncleanField, annotationNode);
		}
		
		if (constructorExists(job.builderType) == MemberExistsResult.NOT_EXISTS) {
			JCMethodDecl cd = HandleConstructor.createConstructor(AccessLevel.PACKAGE, List.<JCAnnotation>nil(), job.builderType, List.<JavacNode>nil(), false, annotationNode);
			if (cd != null) injectMethod(job.builderType, cd);
		}
		
		for (BuilderFieldData bfd : job.builderFields) {
			makePrefixedSetterMethodsForBuilder(job, bfd, annInstance.setterPrefix());
		}
		
		{
			MemberExistsResult methodExists = methodExists(job.buildMethodName, job.builderType, -1);
			if (methodExists == MemberExistsResult.EXISTS_BY_LOMBOK) methodExists = methodExists(job.buildMethodName, job.builderType, 0);
			if (methodExists == MemberExistsResult.NOT_EXISTS) {
				JCMethodDecl md = generateBuildMethod(job, nameOfBuilderMethod, buildMethodReturnType, buildMethodThrownExceptions, addCleaning);
				if (md != null) {
					recursiveSetGeneratedBy(md, annotationNode);
					injectMethod(job.builderType, md);
				}
			}
		}
		
		if (methodExists("toString", job.builderType, 0) == MemberExistsResult.NOT_EXISTS) {
			java.util.List<Included<JavacNode, ToString.Include>> fieldNodes = new ArrayList<Included<JavacNode, ToString.Include>>();
			for (BuilderFieldData bfd : job.builderFields) {
				for (JavacNode f : bfd.createdFields) {
					fieldNodes.add(new Included<JavacNode, ToString.Include>(f, null, true, false));
				}
			}
			
			JCMethodDecl md = HandleToString.createToString(job.builderType, fieldNodes, true, false, FieldAccess.ALWAYS_FIELD, job.sourceNode);
			if (md != null) injectMethod(job.builderType, md);
		}
		
		if (addCleaning) injectMethod(job.builderType, generateCleanMethod(job));
		
		if (generateBuilderMethod && methodExists(job.builderMethodName, job.parentType, -1) != MemberExistsResult.NOT_EXISTS) generateBuilderMethod = false;
		if (generateBuilderMethod) {
			JCMethodDecl md = generateBuilderMethod(job);
			recursiveSetGeneratedBy(md, annotationNode);
			if (md != null) injectMethod(job.parentType, md);
		}
		
		if (job.toBuilder) {
			switch (methodExists(TO_BUILDER_METHOD_NAME, job.parentType, 0)) {
			case EXISTS_BY_USER:
				annotationNode.addWarning("Not generating toBuilder() as it already exists.");
				return;
			case NOT_EXISTS:
				List<JCTypeParameter> tps = job.typeParams;
				if (typeArgsForToBuilder != null) {
					ListBuffer<JCTypeParameter> lb = new ListBuffer<JCTypeParameter>();
					JavacTreeMaker maker = job.getTreeMaker();
					for (Name n : typeArgsForToBuilder) {
						lb.append(maker.TypeParameter(n, List.<JCExpression>nil()));
					}
					tps = lb.toList();
				}
				JCMethodDecl md = generateToBuilderMethod(job, tps, annInstance.setterPrefix());
				if (md != null) {
					recursiveSetGeneratedBy(md, annotationNode);
					injectMethod(job.parentType, md);
				}
			}
		}
		
		if (nonFinalNonDefaultedFields != null && generateBuilderMethod) {
			for (JavacNode fieldNode : nonFinalNonDefaultedFields) {
				fieldNode.addWarning("@Builder will ignore the initializing expression entirely. If you want the initializing expression to serve as default, add @Builder.Default. If it is not supposed to be settable during building, make the field final.");
			}
		}
	}

	static String returnTypeToBuilderClassName(JavacNode annotationNode, JCClassDecl td, JCExpression returnType, List<JCTypeParameter> typeParams) {
		String replStr = null;
		if (returnType instanceof JCFieldAccess) {
			replStr = ((JCFieldAccess) returnType).name.toString();
		} else if (returnType instanceof JCIdent) {
			Name n = ((JCIdent) returnType).name;
			
			for (JCTypeParameter tp : typeParams) {
				if (tp.name.equals(n)) {
					annotationNode.addError("@Builder requires specifying 'builderClassName' if used on methods with a type parameter as return type.");
					return null;
				}
			}
			replStr = n.toString();
		} else if (returnType instanceof JCPrimitiveTypeTree) {
			replStr = returnType.toString();
			if (Character.isLowerCase(replStr.charAt(0))) {
				replStr = Character.toTitleCase(replStr.charAt(0)) + replStr.substring(1);
			}
		} else if (returnType instanceof JCTypeApply) {
			JCExpression clazz = ((JCTypeApply) returnType).clazz;
			if (clazz instanceof JCFieldAccess) {
				replStr = ((JCFieldAccess) clazz).name.toString();
			} else if (clazz instanceof JCIdent) {
				replStr = ((JCIdent) clazz).name.toString();
			}
		}
		
		if (replStr == null || replStr.isEmpty()) {
			// This shouldn't happen.
			System.err.println("Lombok bug ID#20140614-1651: javac HandleBuilder: return type to name conversion failed: " + returnType.getClass());
			replStr = td.name.toString();
		}
		return replStr;
	}
	
	private static String unpack(JCExpression expr) {
		StringBuilder sb = new StringBuilder();
		unpack(sb, expr);
		return sb.toString();
	}
	
	private static void unpack(StringBuilder sb, JCExpression expr) {
		if (expr instanceof JCIdent) {
			sb.append(((JCIdent) expr).name.toString());
			return;
		}
		
		if (expr instanceof JCFieldAccess) {
			JCFieldAccess jcfa = (JCFieldAccess) expr;
			unpack(sb, jcfa.selected);
			sb.append(".").append(jcfa.name.toString());
			return;
		}
		
		if (expr instanceof JCTypeApply) {
			sb.setLength(0);
			sb.append("ERR:");
			sb.append("@Builder(toBuilder=true) is not supported if returning a type with generics applied to an intermediate.");
			sb.append("__ERR__");
			return;
		}
		
		sb.setLength(0);
		sb.append("ERR:");
		sb.append("Expected a type of some sort, not a " + expr.getClass().getName());
		sb.append("__ERR__");
	}
	
	private JCMethodDecl generateToBuilderMethod(BuilderJob job, List<JCTypeParameter> typeParameters, String prefix) {
		// return new ThingieBuilder<A, B>().setA(this.a).setB(this.b);
		JavacTreeMaker maker = job.getTreeMaker();
		
		JCExpression call = maker.NewClass(null, List.<JCExpression>nil(), namePlusTypeParamsToTypeReference(maker, job.parentType, job.toName(job.builderClassName), !job.isStatic, job.builderTypeParams), List.<JCExpression>nil(), null);
		JCExpression invoke = call;
		ListBuffer<JCStatement> preStatements = null;
		ListBuffer<JCStatement> statements = new ListBuffer<JCStatement>();
		
		for (BuilderFieldData bfd : job.builderFields) {
			String setterPrefix = !prefix.isEmpty() ? prefix : job.oldFluent ? "" : "set";
			String prefixedSetterName = bfd.name.toString();
			if (!setterPrefix.isEmpty()) prefixedSetterName = HandlerUtil.buildAccessorName(setterPrefix, prefixedSetterName);
			
			Name setterName = job.toName(prefixedSetterName);
			JCExpression[] tgt = new JCExpression[bfd.singularData == null ? 1 : 2];
			if (bfd.obtainVia == null || !bfd.obtainVia.field().isEmpty()) {
				for (int i = 0; i < tgt.length; i++) {
					tgt[i] = maker.Select(maker.Ident(job.toName("this")), bfd.obtainVia == null ? bfd.rawName : job.toName(bfd.obtainVia.field()));
				}
			} else {
				String name = bfd.obtainVia.method();
				JCMethodInvocation inv;
				if (bfd.obtainVia.isStatic()) {
					JCExpression c = maker.Select(maker.Ident(job.toName(job.parentType.getName())), job.toName(name));
					inv = maker.Apply(typeParameterNames(maker, typeParameters), c, List.<JCExpression>of(maker.Ident(job.toName("this"))));
				} else {
					JCExpression c = maker.Select(maker.Ident(job.toName("this")), job.toName(name));
					inv = maker.Apply(List.<JCExpression>nil(), c, List.<JCExpression>nil());
				}
				for (int i = 0; i < tgt.length; i++) tgt[i] = maker.Ident(bfd.name);
				
				// javac appears to cache the type of JCMethodInvocation expressions based on position, meaning, if you have 2 ObtainVia-based method invokes on different types, you get bizarre type mismatch errors.
				// going via a local variable declaration solves the problem.
				JCExpression varType = JavacHandlerUtil.cloneType(maker, bfd.type, job.sourceNode);
				if (preStatements == null) preStatements = new ListBuffer<JCStatement>();
				preStatements.append(maker.VarDef(maker.Modifiers(Flags.FINAL), bfd.name, varType, inv));
			}
			
			JCExpression arg;
			if (bfd.singularData == null) {
				arg = tgt[0];
				invoke = maker.Apply(List.<JCExpression>nil(), maker.Select(invoke, setterName), List.of(arg));
			} else {
				JCExpression isNotNull = maker.Binary(CTC_NOT_EQUAL, tgt[0], maker.Literal(CTC_BOT, null));
				JCExpression invokeBuilder = maker.Apply(List.<JCExpression>nil(), maker.Select(maker.Ident(job.toName(BUILDER_TEMP_VAR)), setterName), List.<JCExpression>of(tgt[1]));
				statements.append(maker.If(isNotNull, maker.Exec(invokeBuilder), null));
			}
		}
		
		if (!statements.isEmpty()) {
			JCExpression tempVarType = namePlusTypeParamsToTypeReference(maker, job.parentType, job.getBuilderClassName(), !job.isStatic, typeParameters);
			statements.prepend(maker.VarDef(maker.Modifiers(Flags.FINAL), job.toName(BUILDER_TEMP_VAR), tempVarType, invoke));
			statements.append(maker.Return(maker.Ident(job.toName(BUILDER_TEMP_VAR))));
		} else {
			statements.append(maker.Return(invoke));
		}
		
		if (preStatements != null) {
			preStatements.appendList(statements);
			statements = preStatements;
		}
		JCBlock body = maker.Block(0, statements.toList());
		List<JCAnnotation> annsOnParamType = List.nil();
		if (job.checkerFramework.generateUnique()) annsOnParamType = List.of(maker.Annotation(genTypeRef(job.parentType, CheckerFrameworkVersion.NAME__UNIQUE), List.<JCExpression>nil()));
		JCMethodDecl methodDef = maker.MethodDef(maker.Modifiers(toJavacModifier(job.accessOuters)), job.toName(TO_BUILDER_METHOD_NAME), namePlusTypeParamsToTypeReference(maker, job.parentType, job.getBuilderClassName(), !job.isStatic, typeParameters, annsOnParamType), List.<JCTypeParameter>nil(), List.<JCVariableDecl>nil(), List.<JCExpression>nil(), body, null);
		createRelevantNonNullAnnotation(job.parentType, methodDef);
		return methodDef;
	}
	
	private JCMethodDecl generateCleanMethod(BuilderJob job) {
		JavacTreeMaker maker = job.getTreeMaker();
		ListBuffer<JCStatement> statements = new ListBuffer<JCStatement>();
		
		for (BuilderFieldData bfd : job.builderFields) {
			if (bfd.singularData != null && bfd.singularData.getSingularizer() != null) {
				bfd.singularData.getSingularizer().appendCleaningCode(bfd.singularData, job.builderType, job.sourceNode, statements);
			}
		}
		
		statements.append(maker.Exec(maker.Assign(maker.Select(maker.Ident(job.toName("this")), job.toName(CLEAN_FIELD_NAME)), maker.Literal(CTC_BOOLEAN, 0))));
		JCBlock body = maker.Block(0, statements.toList());
		JCMethodDecl method = maker.MethodDef(maker.Modifiers(toJavacModifier(AccessLevel.PRIVATE)), job.toName(CLEAN_METHOD_NAME), maker.Type(Javac.createVoidType(job.builderType.getSymbolTable(), CTC_VOID)), List.<JCTypeParameter>nil(), List.<JCVariableDecl>nil(), List.<JCExpression>nil(), body, null);
		recursiveSetGeneratedBy(method, job.sourceNode);
		return method;
	}
	
	static JCVariableDecl generateReceiver(BuilderJob job) {
		if (!job.checkerFramework.generateCalledMethods()) return null;
		
		ArrayList<String> mandatories = new ArrayList<String>();
		for (BuilderFieldData bfd : job.builderFields) {
			if (bfd.singularData == null && bfd.nameOfSetFlag == null) mandatories.add(bfd.name.toString());
		}
		
		JCExpression arg;
		JavacTreeMaker maker = job.getTreeMaker();
		if (mandatories.size() == 0) return null;
		if (mandatories.size() == 1) arg = maker.Literal(mandatories.get(0));
		else {
			List<JCExpression> elems = List.nil();
			for (int i = mandatories.size() - 1; i >= 0; i--) elems = elems.prepend(maker.Literal(mandatories.get(i)));
			arg = maker.NewArray(null, List.<JCExpression>nil(), elems);
		}
		JCAnnotation recvAnno = maker.Annotation(genTypeRef(job.builderType, CheckerFrameworkVersion.NAME__CALLED), List.of(arg));
		JCClassDecl builderTypeNode = (JCClassDecl) job.builderType.get();
		JCVariableDecl recv = maker.VarDef(maker.Modifiers(Flags.PARAMETER, List.<JCAnnotation>nil()), job.toName("this"), namePlusTypeParamsToTypeReference(maker, job.builderType, builderTypeNode.typarams, List.<JCAnnotation>of(recvAnno)), null);
		return recv;
	}
	
	private JCMethodDecl generateBuildMethod(BuilderJob job, Name staticName, JCExpression returnType, List<JCExpression> thrownExceptions, boolean addCleaning) {
		JavacTreeMaker maker = job.getTreeMaker();
		
		JCExpression call;
		ListBuffer<JCStatement> statements = new ListBuffer<JCStatement>();
		
		if (addCleaning) {
			JCExpression notClean = maker.Unary(CTC_NOT, maker.Select(maker.Ident(job.toName("this")), job.toName(CLEAN_FIELD_NAME)));
			JCStatement invokeClean = maker.Exec(maker.Apply(List.<JCExpression>nil(), maker.Ident(job.toName(CLEAN_METHOD_NAME)), List.<JCExpression>nil()));
			JCIf ifUnclean = maker.If(notClean, invokeClean, null);
			statements.append(ifUnclean);
		}
		
		for (BuilderFieldData bfd : job.builderFields) {
			if (bfd.singularData != null && bfd.singularData.getSingularizer() != null) {
				bfd.singularData.getSingularizer().appendBuildCode(bfd.singularData, job.builderType, job.sourceNode, statements, bfd.builderFieldName, "this");
			}
		}
		
		ListBuffer<JCExpression> args = new ListBuffer<JCExpression>();
		Name thisName = job.toName("this");
		for (BuilderFieldData bfd : job.builderFields) {
			if (bfd.nameOfSetFlag != null) {
				statements.append(maker.VarDef(maker.Modifiers(0L), bfd.builderFieldName, cloneType(maker, bfd.type, job.sourceNode), maker.Select(maker.Ident(thisName), bfd.builderFieldName)));
				statements.append(maker.If(maker.Unary(CTC_NOT, maker.Select(maker.Ident(thisName), bfd.nameOfSetFlag)), maker.Exec(maker.Assign(maker.Ident(bfd.builderFieldName), maker.Apply(typeParameterNames(maker, ((JCClassDecl) job.parentType.get()).typarams), maker.Select(maker.Ident(((JCClassDecl) job.parentType.get()).name), bfd.nameOfDefaultProvider), List.<JCExpression>nil()))), null));
			}
			if (bfd.nameOfSetFlag != null || (bfd.singularData != null && bfd.singularData.getSingularizer().shadowedDuringBuild())) {
				args.append(maker.Ident(bfd.builderFieldName));
			} else {
				args.append(maker.Select(maker.Ident(thisName), bfd.builderFieldName));
			}
		}
		
		if (addCleaning) {
			statements.append(maker.Exec(maker.Assign(maker.Select(maker.Ident(job.toName("this")), job.toName(CLEAN_FIELD_NAME)), maker.Literal(CTC_BOOLEAN, 1))));
		}
		
		if (staticName == null) {
			call = maker.NewClass(null, List.<JCExpression>nil(), returnType, args.toList(), null);
			statements.append(maker.Return(call));
		} else {
			ListBuffer<JCExpression> typeParams = new ListBuffer<JCExpression>();
			for (JCTypeParameter tp : ((JCClassDecl) job.builderType.get()).typarams) {
				typeParams.append(maker.Ident(tp.name));
			}
			JCExpression callee = maker.Ident(((JCClassDecl) job.parentType.get()).name);
			if (!job.isStatic) callee = maker.Select(callee, job.toName("this"));
			JCExpression fn = maker.Select(callee, staticName);
			call = maker.Apply(typeParams.toList(), fn, args.toList());
			if (returnType instanceof JCPrimitiveTypeTree && CTC_VOID.equals(typeTag(returnType))) {
				statements.append(maker.Exec(call));
			} else {
				statements.append(maker.Return(call));
			}
		}
		
		JCBlock body = maker.Block(0, statements.toList());
		
		List<JCAnnotation> annsOnMethod = job.checkerFramework.generateSideEffectFree() ? List.of(maker.Annotation(genTypeRef(job.builderType, CheckerFrameworkVersion.NAME__SIDE_EFFECT_FREE), List.<JCExpression>nil())) : List.<JCAnnotation>nil();
		JCVariableDecl recv = generateReceiver(job);
		JCMethodDecl methodDef;
		if (recv != null && maker.hasMethodDefWithRecvParam()) {
			methodDef = maker.MethodDefWithRecvParam(maker.Modifiers(toJavacModifier(job.accessInners), annsOnMethod), job.toName(job.buildMethodName), returnType, List.<JCTypeParameter>nil(), recv, List.<JCVariableDecl>nil(), thrownExceptions, body, null);
		} else {
			methodDef = maker.MethodDef(maker.Modifiers(toJavacModifier(job.accessInners), annsOnMethod), job.toName(job.buildMethodName), returnType, List.<JCTypeParameter>nil(), List.<JCVariableDecl>nil(), thrownExceptions, body, null);
		}
		if (staticName == null) createRelevantNonNullAnnotation(job.builderType, methodDef);
		return methodDef;
	}
	
	public static JCMethodDecl generateDefaultProvider(Name methodName, JavacNode fieldNode, List<JCTypeParameter> params) {
		JavacTreeMaker maker = fieldNode.getTreeMaker();
		JCVariableDecl field = (JCVariableDecl) fieldNode.get();
		
		JCStatement statement = maker.Return(field.init);
		field.init = null;
		
		JCBlock body = maker.Block(0, List.<JCStatement>of(statement));
		int modifiers = Flags.PRIVATE | Flags.STATIC;
		return maker.MethodDef(maker.Modifiers(modifiers), methodName, cloneType(maker, field.vartype, fieldNode), copyTypeParams(fieldNode, params), List.<JCVariableDecl>nil(), List.<JCExpression>nil(), body, null);
	}
	
	public JCMethodDecl generateBuilderMethod(BuilderJob job) {
		//String builderClassName, JavacNode source, JavacNode type, List<JCTypeParameter> typeParams, AccessLevel access) {
		//builderClassName, annotationNode, tdParent, typeParams, accessForOuters);
		
		JavacTreeMaker maker = job.getTreeMaker();
		
		JCExpression call;
		if (job.isStatic) {
			call = maker.NewClass(null, List.<JCExpression>nil(), namePlusTypeParamsToTypeReference(maker, job.parentType, job.toName(job.builderClassName), false, job.typeParams), List.<JCExpression>nil(), null);
		} else {
			call = maker.NewClass(null, List.<JCExpression>nil(), namePlusTypeParamsToTypeReference(maker, null, job.toName(job.builderClassName), false, job.typeParams), List.<JCExpression>nil(), null);
			((JCNewClass) call).encl = maker.Ident(job.toName("this"));
			
		}
		JCStatement statement = maker.Return(call);
		
		JCBlock body = maker.Block(0, List.<JCStatement>of(statement));
		int modifiers = toJavacModifier(job.accessOuters);
		if (job.isStatic) modifiers |= Flags.STATIC;
		List<JCAnnotation> annsOnMethod = List.nil();
		if (job.checkerFramework.generateSideEffectFree()) annsOnMethod = List.of(maker.Annotation(genTypeRef(job.parentType, CheckerFrameworkVersion.NAME__SIDE_EFFECT_FREE), List.<JCExpression>nil()));
		List<JCAnnotation> annsOnParamType = List.nil();
		if (job.checkerFramework.generateUnique()) annsOnParamType = List.of(maker.Annotation(genTypeRef(job.parentType, CheckerFrameworkVersion.NAME__UNIQUE), List.<JCExpression>nil()));
		
		JCExpression returnType = namePlusTypeParamsToTypeReference(maker, job.parentType, job.getBuilderClassName(), !job.isStatic, job.builderTypeParams, annsOnParamType);
		JCMethodDecl methodDef = maker.MethodDef(maker.Modifiers(modifiers, annsOnMethod), job.toName(job.builderMethodName), returnType, job.copyTypeParams(), List.<JCVariableDecl>nil(), List.<JCExpression>nil(), body, null);
		createRelevantNonNullAnnotation(job.parentType, methodDef);
		return methodDef;
	}
	
	public void generateBuilderFields(BuilderJob job) {
		int len = job.builderFields.size();
		java.util.List<JavacNode> existing = new ArrayList<JavacNode>();
		for (JavacNode child : job.builderType.down()) {
			if (child.getKind() == Kind.FIELD) existing.add(child);
		}
		
		java.util.List<JCVariableDecl> generated = new ArrayList<JCVariableDecl>();
		
		for (int i = len - 1; i >= 0; i--) {
			BuilderFieldData bfd = job.builderFields.get(i);
			if (bfd.singularData != null && bfd.singularData.getSingularizer() != null) {
				java.util.List<JavacNode> generateSingularFields = bfd.singularData.getSingularizer().generateFields(bfd.singularData, job.builderType, job.sourceNode);
				for (JavacNode field : generateSingularFields) {
					generated.add((JCVariableDecl) field.get());
				}
				bfd.createdFields.addAll(generateSingularFields);
			} else {
				JavacNode field = null, setFlag = null;
				for (JavacNode exists : existing) {
					Name n = ((JCVariableDecl) exists.get()).name;
					if (n.equals(bfd.builderFieldName)) field = exists;
					if (n.equals(bfd.nameOfSetFlag)) setFlag = exists;
				}
				JavacTreeMaker maker = job.getTreeMaker();
				if (field == null) {
					JCModifiers mods = maker.Modifiers(Flags.PRIVATE);
					JCVariableDecl newField = maker.VarDef(mods, bfd.builderFieldName, cloneType(maker, bfd.type, job.sourceNode), null);
					field = injectFieldAndMarkGenerated(job.builderType, newField);
					generated.add(newField);
				}
				if (setFlag == null && bfd.nameOfSetFlag != null) {
					JCModifiers mods = maker.Modifiers(Flags.PRIVATE);
					JCVariableDecl newField = maker.VarDef(mods, bfd.nameOfSetFlag, maker.TypeIdent(CTC_BOOLEAN), null);
					injectFieldAndMarkGenerated(job.builderType, newField);
					generated.add(newField);
				}
				bfd.createdFields.add(field);
			}
		}
		for (JCVariableDecl gen : generated) recursiveSetGeneratedBy(gen, job.sourceNode);
	}
	
	public void makePrefixedSetterMethodsForBuilder(BuilderJob job, BuilderFieldData bfd, String prefix) {
		boolean deprecate = isFieldDeprecated(bfd.originalFieldNode);
		if (bfd.singularData == null || bfd.singularData.getSingularizer() == null) {
			makePrefixedSetterMethodForBuilder(job, bfd, deprecate, prefix);
		} else {
			bfd.singularData.getSingularizer().generateMethods(job, bfd.singularData, deprecate);
		}
	}
	
	private void makePrefixedSetterMethodForBuilder(BuilderJob job, BuilderFieldData bfd, boolean deprecate, String prefix) {
		JavacNode fieldNode = bfd.createdFields.get(0);
		String setterPrefix = !prefix.isEmpty() ? prefix : job.oldFluent ? "" : "set";
		String setterName = HandlerUtil.buildAccessorName(setterPrefix, bfd.name.toString());
		Name setterName_ = job.builderType.toName(setterName);
		
		for (JavacNode child : job.builderType.down()) {
			if (child.getKind() != Kind.METHOD) continue;
			JCMethodDecl methodDecl = (JCMethodDecl) child.get();
			Name existingName = methodDecl.name;
			if (existingName.equals(setterName_) && !isTolerate(fieldNode, methodDecl)) return;
		}
		
		JavacTreeMaker maker = fieldNode.getTreeMaker();
		
		List<JCAnnotation> methodAnns = JavacHandlerUtil.findCopyableToSetterAnnotations(bfd.originalFieldNode);
		JCMethodDecl newMethod = null;
		if (job.checkerFramework.generateCalledMethods() && maker.hasMethodDefWithRecvParam()) {
			JCAnnotation ncAnno = maker.Annotation(genTypeRef(job.sourceNode, CheckerFrameworkVersion.NAME__NOT_CALLED), List.<JCExpression>of(maker.Literal(setterName.toString())));
			JCClassDecl builderTypeNode = (JCClassDecl) job.builderType.get();
			JCExpression selfType = namePlusTypeParamsToTypeReference(maker, job.builderType, builderTypeNode.typarams, List.<JCAnnotation>of(ncAnno));
			JCVariableDecl recv = maker.VarDef(maker.Modifiers(Flags.PARAMETER, List.<JCAnnotation>nil()), job.builderType.toName("this"), selfType, null);
			newMethod = HandleSetter.createSetterWithRecv(toJavacModifier(job.accessInners), deprecate, fieldNode, maker, setterName, bfd.name, bfd.nameOfSetFlag, job.oldChain, job.sourceNode, methodAnns, bfd.annotations, recv);
		}
		if (newMethod == null) newMethod = HandleSetter.createSetter(toJavacModifier(job.accessInners), deprecate, fieldNode, maker, setterName, bfd.name, bfd.nameOfSetFlag, job.oldChain, job.sourceNode, methodAnns, bfd.annotations);
		recursiveSetGeneratedBy(newMethod, job.sourceNode);
		if (job.sourceNode.up().getKind() == Kind.METHOD) {
			copyJavadocFromParam(bfd.originalFieldNode.up(), newMethod, bfd.name.toString());
		} else {
			copyJavadoc(bfd.originalFieldNode, newMethod, CopyJavadoc.SETTER, true);
		}
		
		injectMethod(job.builderType, newMethod);
	}
	
	private void copyJavadocFromParam(JavacNode from, JCMethodDecl to, String param) {
		try {
			JCCompilationUnit cu = ((JCCompilationUnit) from.top().get());
			String methodComment = Javac.getDocComment(cu, from.get());
			String newJavadoc = addReturnsThisIfNeeded(getParamJavadoc(methodComment, param));
			Javac.setDocComment(cu, to, newJavadoc);
		} catch (Exception ignore) {}
	}	
	
	public JavacNode makeBuilderClass(BuilderJob job) {
		//boolean isStatic, JavacNode source, JavacNode tdParent, String builderClassName, List<JCTypeParameter> typeParams, JCAnnotation ast, AccessLevel access) {
		//isStatic, annotationNode, tdParent, builderClassName, typeParams, ast, accessForOuters
		JavacTreeMaker maker = job.getTreeMaker();
		int modifiers = toJavacModifier(job.accessOuters);
		if (job.isStatic) modifiers |= Flags.STATIC;
		JCModifiers mods = maker.Modifiers(modifiers);
		JCClassDecl builder = maker.ClassDef(mods, job.getBuilderClassName(), job.copyTypeParams(), null, List.<JCExpression>nil(), List.<JCTree>nil());
		recursiveSetGeneratedBy(builder, job.sourceNode);
		return injectType(job.parentType, builder);
	}
	
	private void addObtainVia(BuilderFieldData bfd, JavacNode node) {
		for (JavacNode child : node.down()) {
			if (!annotationTypeMatches(ObtainVia.class, child)) continue;
			AnnotationValues<ObtainVia> ann = createAnnotation(ObtainVia.class, child);
			bfd.obtainVia = ann.getInstance();
			bfd.obtainViaNode = child;
			deleteAnnotationIfNeccessary(child, ObtainVia.class);
			return;
		}
	}
	
	/**
	 * Returns the explicitly requested singular annotation on this node (field
	 * or parameter), or null if there's no {@code @Singular} annotation on it.
	 * 
	 * @param node The node (field or method param) to inspect for its name and potential {@code @Singular} annotation.
	 * @param setterPrefix Explicitly requested setter prefix.
	 */
	private SingularData getSingularData(JavacNode node, String setterPrefix) {
		for (JavacNode child : node.down()) {
			if (!annotationTypeMatches(Singular.class, child)) continue;
			Name pluralName = node.getKind() == Kind.FIELD ? removePrefixFromField(node) : ((JCVariableDecl) node.get()).name;
			AnnotationValues<Singular> ann = createAnnotation(Singular.class, child);
			Singular singularInstance = ann.getInstance();
			deleteAnnotationIfNeccessary(child, Singular.class);
			String explicitSingular = singularInstance.value();
			if (explicitSingular.isEmpty()) {
				if (Boolean.FALSE.equals(node.getAst().readConfiguration(ConfigurationKeys.SINGULAR_AUTO))) {
					node.addError("The singular must be specified explicitly (e.g. @Singular(\"task\")) because auto singularization is disabled.");
					explicitSingular = pluralName.toString();
				} else {
					explicitSingular = autoSingularize(pluralName.toString());
					if (explicitSingular == null) {
						node.addError("Can't singularize this name; please specify the singular explicitly (i.e. @Singular(\"sheep\"))");
						explicitSingular = pluralName.toString();
					}
				}
			}
			Name singularName = node.toName(explicitSingular);
			
			JCExpression type = null;
			if (node.get() instanceof JCVariableDecl) {
				type = ((JCVariableDecl) node.get()).vartype;
			}
			
			String name = null;
			List<JCExpression> typeArgs = List.nil();
			if (type instanceof JCTypeApply) {
				typeArgs = ((JCTypeApply) type).arguments;
				type = ((JCTypeApply) type).clazz;
			}
			
			name = type.toString();
			
			String targetFqn = JavacSingularsRecipes.get().toQualified(name);
			JavacSingularizer singularizer = JavacSingularsRecipes.get().getSingularizer(targetFqn, node);
			if (singularizer == null) {
				node.addError("Lombok does not know how to create the singular-form builder methods for type '" + name + "'; they won't be generated.");
				return null;
			}
			
			return new SingularData(child, singularName, pluralName, typeArgs, targetFqn, singularizer, singularInstance.ignoreNullCollections(), setterPrefix);
		}
		
		return null;
	}
}<|MERGE_RESOLUTION|>--- conflicted
+++ resolved
@@ -192,6 +192,8 @@
 	}
 	
 	@Override public void handle(AnnotationValues<Builder> annotation, JCAnnotation ast, JavacNode annotationNode) {
+		final String BUILDER_NODE_NOT_SUPPORTED_ERR = "@Builder is only supported on classes, records, constructors, and methods.";
+		
 		handleFlagUsage(annotationNode, ConfigurationKeys.BUILDER_FLAG_USAGE, "@Builder");
 		BuilderJob job = new BuilderJob();
 		job.sourceNode = annotationNode;
@@ -229,6 +231,11 @@
 		ArrayList<JavacNode> nonFinalNonDefaultedFields = null;
 		
 		if (parent.get() instanceof JCClassDecl) {
+			if (!isClass(parent) && !isRecord(parent)) {
+				annotationNode.addError(BUILDER_NODE_NOT_SUPPORTED_ERR);
+				return;
+			}
+			
 			job.parentType = parent;
 			JCClassDecl td = (JCClassDecl) parent.get();
 			
@@ -279,13 +286,11 @@
 				allFields.append(fieldNode);
 			}
 			
-<<<<<<< HEAD
-			handleConstructor.generateConstructor(parent, AccessLevel.PACKAGE, List.<JCAnnotation>nil(), allFields.toList(), false, null, SkipIfConstructorExists.I_AM_BUILDER, annotationNode);
-=======
-			if (!isRecord(tdParent)) {
-				handleConstructor.generateConstructor(tdParent, AccessLevel.PACKAGE, List.<JCAnnotation>nil(), allFields.toList(), false, null, SkipIfConstructorExists.I_AM_BUILDER, annotationNode);
-			}
->>>>>>> fa0b5249
+			if (!isRecord(parent)) {
+				// Records ship with a canonical constructor that acts as @AllArgsConstructor - just use that one.
+				
+				handleConstructor.generateConstructor(parent, AccessLevel.PACKAGE, List.<JCAnnotation>nil(), allFields.toList(), false, null, SkipIfConstructorExists.I_AM_BUILDER, annotationNode);
+			}
 			
 			buildMethodReturnType = namePlusTypeParamsToTypeReference(parent.getTreeMaker(), parent, td.typarams);
 			job.typeParams = job.builderTypeParams = td.typarams;
@@ -393,7 +398,7 @@
 				}
 			}
 		} else {
-			annotationNode.addError("@Builder is only supported on types, constructors, and methods.");
+			annotationNode.addError(BUILDER_NODE_NOT_SUPPORTED_ERR);
 			return;
 		}
 		
