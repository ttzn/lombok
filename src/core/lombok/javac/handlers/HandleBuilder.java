--- conflicted
+++ resolved
@@ -111,18 +111,14 @@
 		String toBuilderMethodName = "toBuilder";
 		
 		boolean inherit = builderInstance.inherit();
-		boolean extendable = inherit || builderInstance.extendable(); // inherit implies extendable
-		String superclassBuilderClassName = builderInstance.superclassBuilderClassName();
-
+		boolean extensible = inherit || builderInstance.extensible(); // inherit implies extendable
+		
 		boolean toBuilder = builderInstance.toBuilder();
 		java.util.List<Name> typeArgsForToBuilder = null;
 		
 		if (builderMethodName == null) builderMethodName = "builder";
 		if (buildMethodName == null) buildMethodName = "build";
 		if (builderClassName == null) builderClassName = "";
-		if (superclassBuilderClassName == null) {
-			superclassBuilderClassName = "";
-		}
 		
 		if (!checkName("builderMethodName", builderMethodName, annotationNode)) return;
 		if (!checkName("buildMethodName", buildMethodName, annotationNode)) return;
@@ -145,9 +141,11 @@
 		boolean addCleaning = false;
 		boolean isStatic = true;
 		
+		JCClassDecl td = null;
+		
 		if (parent.get() instanceof JCClassDecl) {
 			tdParent = parent;
-			JCClassDecl td = (JCClassDecl) tdParent.get();
+			td = (JCClassDecl) tdParent.get();
 			ListBuffer<JavacNode> allFields = new ListBuffer<JavacNode>();
 			boolean valuePresent = (hasAnnotation(lombok.Value.class, parent) || hasAnnotation("lombok.experimental.Value", parent));
 			for (JavacNode fieldNode : HandleConstructor.findAllFields(tdParent, true)) {
@@ -189,25 +187,16 @@
 				allFields.append(fieldNode);
 			}
 			
-<<<<<<< HEAD
-			handleConstructor.generateConstructor(tdParent, AccessLevel.PACKAGE, List.<JCAnnotation>nil(), allFields.toList(), false, null, SkipIfConstructorExists.I_AM_BUILDER, annotationNode);
-=======
-			if (builderClassName.isEmpty()) {
-				builderClassName = td.name.toString() + "Builder";
-			}
+			if (builderClassName.isEmpty()) builderClassName = td.name.toString() + "Builder";
 			
 			JCTree extendsClause = Javac.getExtendsClause(td);
-			if (superclassBuilderClassName.isEmpty() && extendsClause != null) {
-				superclassBuilderClassName = extendsClause + "Builder";
-			}
-			
-			if (extendable) {
+			
+			if (extensible) {
 				boolean callBuilderBasedSuperConstructor = extendsClause != null;
 				generateBuilderBasedConstructor(tdParent, builderFields, annotationNode, builderClassName, callBuilderBasedSuperConstructor);
 			} else {
-				new HandleConstructor().generateConstructor(tdParent, AccessLevel.PROTECTED, List.<JCAnnotation>nil(), allFields.toList(), false, null, SkipIfConstructorExists.I_AM_BUILDER, annotationNode);
-			}
->>>>>>> 14550d40
+				handleConstructor.generateConstructor(tdParent, AccessLevel.PROTECTED, List.<JCAnnotation>nil(), allFields.toList(), false, null, SkipIfConstructorExists.I_AM_BUILDER, annotationNode);
+			}
 			
 			returnType = namePlusTypeParamsToTypeReference(tdParent.getTreeMaker(), td.name, td.typarams);
 			typeParams = td.typarams;
@@ -218,7 +207,7 @@
 				annotationNode.addError("@Builder(inherit=true) is only supported for type builders.");
 				return;
 			}
-			if (extendable) {
+			if (extensible) {
 				annotationNode.addError("@Builder(extendable=true) is only supported for type builders.");
 				return;
 			}
@@ -229,7 +218,7 @@
 			}
 			
 			tdParent = parent.up();
-			JCClassDecl td = (JCClassDecl) tdParent.get();
+			td = (JCClassDecl) tdParent.get();
 			returnType = namePlusTypeParamsToTypeReference(tdParent.getTreeMaker(), td.name, td.typarams);
 			typeParams = td.typarams;
 			thrownExceptions = jmd.thrown;
@@ -240,12 +229,12 @@
 				annotationNode.addError("@Builder(inherit=true) is only supported for type builders.");
 				return;
 			}
-			if (extendable) {
+			if (extensible) {
 				annotationNode.addError("@Builder(extendable=true) is only supported for type builders.");
 				return;
 			}
 			tdParent = parent.up();
-			JCClassDecl td = (JCClassDecl) tdParent.get();
+			td = (JCClassDecl) tdParent.get();
 			JCMethodDecl jmd = (JCMethodDecl) fillParametersFrom.get();
 			isStatic = (jmd.mods.flags & Flags.STATIC) != 0;
 			JCExpression fullReturnType = jmd.restype;
@@ -377,7 +366,18 @@
 		
 		JavacNode builderType = findInnerClass(tdParent, builderClassName);
 		if (builderType == null) {
-			builderType = makeBuilderClass(isStatic, annotationNode, tdParent, builderClassName, typeParams, ast, inherit ? superclassBuilderClassName : null);
+			String superclassBuilderClassName = null;
+			if (inherit) {
+				JCTree extendsClause = Javac.getExtendsClause(td);
+				if (extendsClause == null) {
+					annotationNode.addError("@Builder(inherit = true) requires that your class has an 'extends' clause.");
+					return;
+				}
+				
+				superclassBuilderClassName = builderInstance.superclassBuilderClassName();
+				if (superclassBuilderClassName == null || superclassBuilderClassName.isEmpty()) superclassBuilderClassName = extendsClause + "Builder";
+			}
+			builderType = makeBuilderClass(isStatic, annotationNode, tdParent, builderClassName, typeParams, ast, superclassBuilderClassName);
 		} else {
 			JCClassDecl builderTypeDeclaration = (JCClassDecl) builderType.get();
 			if (isStatic && !builderTypeDeclaration.getModifiers().getFlags().contains(Modifier.STATIC)) {
@@ -437,12 +437,7 @@
 		}
 		
 		if (methodExists(buildMethodName, builderType, -1) == MemberExistsResult.NOT_EXISTS) {
-<<<<<<< HEAD
-			JCMethodDecl md = generateBuildMethod(tdParent, isStatic, buildMethodName, nameOfBuilderMethod, returnType, builderFields, builderType, thrownExceptions, ast, addCleaning);
-=======
-			boolean useBuilderBasedConstructor = parent.get() instanceof JCClassDecl && extendable;
-			JCMethodDecl md = generateBuildMethod(isStatic, buildMethodName, nameOfBuilderMethod, returnType, builderFields, builderType, thrownExceptions, ast, addCleaning, useBuilderBasedConstructor);
->>>>>>> 14550d40
+			JCMethodDecl md = generateBuildMethod(tdParent, isStatic, buildMethodName, nameOfBuilderMethod, returnType, builderFields, builderType, thrownExceptions, ast, addCleaning, extensible);
 			if (md != null) injectMethod(builderType, md);
 		}
 		
@@ -572,17 +567,10 @@
 	 *            {@code builderClassAsParameter != null}.
 	 */
 	private void generateBuilderBasedConstructor(JavacNode typeNode, java.util.List<BuilderFieldData> builderFields, JavacNode source, String builderClassnameAsParameter, boolean callBuilderBasedSuperConstructor) {
-		if (builderClassnameAsParameter == null || builderClassnameAsParameter.isEmpty()) {
-			source.addError("A builder-based constructor requires a non-empty 'builderClassnameAsParameter' value.");
-		}
-		
 		JavacTreeMaker maker = typeNode.getTreeMaker();
 		
-		AccessLevel level = AccessLevel.PROTECTED;
 		boolean isEnum = (((JCClassDecl) typeNode.get()).mods.flags & Flags.ENUM) != 0;
-		if (isEnum) {
-			level = AccessLevel.PRIVATE;
-		}
+		AccessLevel level = isEnum ? AccessLevel.PRIVATE : AccessLevel.PROTECTED;
 		
 		ListBuffer<JCStatement> nullChecks = new ListBuffer<JCStatement>();
 		ListBuffer<JCStatement> statements = new ListBuffer<JCStatement>();
@@ -627,11 +615,11 @@
 					List.<JCExpression>of(maker.Ident(builderVariableName)));
 			statements.prepend(maker.Exec(callToSuperConstructor));
 		}
-
+		
 		JCMethodDecl constr = recursiveSetGeneratedBy(maker.MethodDef(mods, typeNode.toName("<init>"),
 			null, List.<JCTypeParameter>nil(), params.toList(), List.<JCExpression>nil(),
 			maker.Block(0L, nullChecks.appendList(statements).toList()), null), source.get(), typeNode.getContext());
-
+		
 		injectMethod(typeNode, constr, null, Javac.createVoidType(typeNode.getSymbolTable(), CTC_VOID));
 	}
 	
@@ -662,35 +650,19 @@
 		 */
 	}
 	
-<<<<<<< HEAD
-	private JCMethodDecl generateBuildMethod(JavacNode tdParent, boolean isStatic, String buildName, Name builderName, JCExpression returnType, java.util.List<BuilderFieldData> builderFields, JavacNode type, List<JCExpression> thrownExceptions, JCTree source, boolean addCleaning) {
-=======
 	/**
 	 * @param useBuilderBasedConstructor
 	 *            if true, the {@code build()} method will use a constructor
 	 *            that takes the builder instance as parameter (instead of a
 	 *            constructor with all relevant fields as parameters)
 	 */
-	private JCMethodDecl generateBuildMethod(boolean isStatic, String buildName, Name builderName, JCExpression returnType, java.util.List<BuilderFieldData> builderFields, JavacNode type, List<JCExpression> thrownExceptions, JCTree source, boolean addCleaning, boolean useBuilderBasedConstructor) {
->>>>>>> 14550d40
+	private JCMethodDecl generateBuildMethod(JavacNode tdParent, boolean isStatic, String buildName, Name builderName, JCExpression returnType, java.util.List<BuilderFieldData> builderFields, JavacNode type, List<JCExpression> thrownExceptions, JCTree source, boolean addCleaning, boolean useBuilderBasedConstructor) {
 		JavacTreeMaker maker = type.getTreeMaker();
 		
 		JCExpression call;
 		ListBuffer<JCStatement> statements = new ListBuffer<JCStatement>();
 		ListBuffer<JCExpression> args = new ListBuffer<JCExpression>();
-<<<<<<< HEAD
-		for (BuilderFieldData bfd : builderFields) {
-			if (bfd.nameOfSetFlag != null) {
-				statements.append(maker.VarDef(maker.Modifiers(0L), bfd.name, cloneType(maker, bfd.type, source, tdParent.getContext()), maker.Select(maker.Ident(type.toName("this")), bfd.name)));
-				statements.append(maker.If(maker.Unary(CTC_NOT, maker.Ident(bfd.nameOfSetFlag)), maker.Exec(maker.Assign(maker.Ident(bfd.name),maker.Apply(typeParameterNames(maker, ((JCClassDecl) tdParent.get()).typarams), maker.Select(maker.Ident(((JCClassDecl) tdParent.get()).name), bfd.nameOfDefaultProvider), List.<JCExpression>nil()))), null));
-			}
-			args.append(maker.Ident(bfd.name));
-		}
-		
-		if (addCleaning) {
-			statements.append(maker.Exec(maker.Assign(maker.Select(maker.Ident(type.toName("this")), type.toName("$lombokUnclean")), maker.Literal(CTC_BOOLEAN, 1))));
-=======
-
+		
 		// Extendable builders assign their values in the constructor, not in this build() method.
 		if (!useBuilderBasedConstructor) {
 			if (addCleaning) {
@@ -705,15 +677,18 @@
 					bfd.singularData.getSingularizer().appendBuildCode(bfd.singularData, type, source, statements, bfd.name, "this");
 				}
 			}
-		
+			
 			for (BuilderFieldData bfd : builderFields) {
+				if (bfd.nameOfSetFlag != null) {
+					statements.append(maker.VarDef(maker.Modifiers(0L), bfd.name, cloneType(maker, bfd.type, source, tdParent.getContext()), maker.Select(maker.Ident(type.toName("this")), bfd.name)));
+					statements.append(maker.If(maker.Unary(CTC_NOT, maker.Ident(bfd.nameOfSetFlag)), maker.Exec(maker.Assign(maker.Ident(bfd.name),maker.Apply(typeParameterNames(maker, ((JCClassDecl) tdParent.get()).typarams), maker.Select(maker.Ident(((JCClassDecl) tdParent.get()).name), bfd.nameOfDefaultProvider), List.<JCExpression>nil()))), null));
+				}
 				args.append(maker.Ident(bfd.name));
 			}
 			
 			if (addCleaning) {
-				statements.append(maker.Exec(maker.Assign(maker.Select(maker.Ident(type.toName("this")), type.toName("$lombokUnclean")), maker.Literal(CTC_BOOLEAN, true))));
-			}
->>>>>>> 14550d40
+				statements.append(maker.Exec(maker.Assign(maker.Select(maker.Ident(type.toName("this")), type.toName("$lombokUnclean")), maker.Literal(CTC_BOOLEAN, 1))));
+			}
 		}
 		
 		if (builderName == null) {
@@ -852,10 +827,7 @@
 		int modifiers = Flags.PUBLIC;
 		if (isStatic) modifiers |= Flags.STATIC;
 		JCModifiers mods = maker.Modifiers(modifiers);
-		JCExpression extending = null;
-		if (parentBuilderClassName != null) {
-			extending = maker.Ident(tdParent.toName(parentBuilderClassName));
-		}
+		JCExpression extending = parentBuilderClassName == null ?  null : maker.Ident(tdParent.toName(parentBuilderClassName));
 		JCClassDecl builder = maker.ClassDef(mods, tdParent.toName(builderClassName), copyTypeParams(source, typeParams), extending, List.<JCExpression>nil(), List.<JCTree>nil());
 		return injectType(tdParent, builder);
 	}
