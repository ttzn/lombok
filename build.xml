--- conflicted
+++ resolved
@@ -25,1154 +25,6 @@
 the common tasks and can be called on to run the main aspects of all the sub-scripts.
 	</description>
 	
-<<<<<<< HEAD
-	<property name="pattern.jdk9Plus" value="^(9|[1-9][0-9])(\..*)?$" />
-	<property name="pattern.jdkUpto8" value="^(1\.)?[2-8](\..*)?$" />
-	<property name="build.compiler" value="javac1.6" />
-	<property name="mapstruct-binding.version" value="0.1.0" />
-	<property name="ivy.retrieve.pattern" value="lib/[conf]/[organisation]-[artifact].[ext]" />
-	<available file="lib/ivyplusplus.jar" property="ivyplusplus.available" />
-	<property name="rt-openjdk6" location="lib/openJDK6Environment/openjdk6_rt.jar" />
-	<property name="rt-openjdk8" location="lib/openJDK8Environment/openjdk8_rt.jar" />
-	<available file="${rt-openjdk6}" property="rt-openjdk6.available" />
-	<available file="${rt-openjdk8}" property="rt-openjdk8.available" />
-	
-	<path id="build.path">
-		<fileset dir="lib/build">
-			<include name="*.jar" />
-		</fileset>
-	</path>
-	
-	<path id="runtime.path">
-		<fileset dir="lib/runtime">
-			<include name="*.jar" />
-		</fileset>
-	</path>
-	
-	<path id="test.path">
-		<fileset dir="lib/test">
-			<include name="*.jar" />
-		</fileset>
-	</path>
-	
-	<path id="eclipseBuild.path">
-		<fileset dir="lib/eclipseBuild">
-			<include name="*.jar" />
-		</fileset>
-	</path>
-	
-	<target name="clean" description="Removes all generated files.">
-		<delete dir="build" quiet="true" />
-	</target>
-	
-	<target name="distclean" depends="clean" description="Deletes everything that this build script has ever generated.">
-		<delete dir="lib" quiet="true" />
-		<delete dir="dist" quiet="true" />
-		<delete file=".project" quiet="true" />
-		<delete file=".classpath" quiet="true" />
-		<delete dir=".settings" quiet="true" />
-		<delete dir=".idea" quiet="true" />
-		<delete file="lombok.iml" quiet="true" />
-		<delete dir="ivyCache" quiet="true" />
-	</target>
-	
-	<target name="download-ipp" unless="ivyplusplus.available">
-		<mkdir dir="lib" />
-		<get src="https://projectlombok.org/downloads/ivyplusplus.jar" dest="lib/ivyplusplus.jar" usetimestamp="true" />
-	</target>
-	
-	<target name="load-ipp" depends="download-ipp">
-		<taskdef classpath="lib/ivyplusplus.jar" resource="com/zwitserloot/ivyplusplus/antlib.xml" uri="antlib:com.zwitserloot.ivyplusplus" />
-		<ivy:ensureippversion version="1.34" property="ivyplusplus.minimumAvailable" />
-	</target>
-	
-	<target name="redownload-ipp" unless="ivyplusplus.minimumAvailable">
-		<get src="https://projectlombok.org/downloads/ivyplusplus.jar" dest="lib/ivyplusplus.jar" />
-		<fail>A new version of ivyplusplus was required and has been downloaded. Rerun the script to continue.</fail>
-	</target>
-	
-	<target name="ensure-ipp" depends="load-ipp, redownload-ipp" />
-	
-	<target name="config-ivy" depends="ensure-ipp" unless="ivy.config">
-		<ivy:configure file="buildScripts/ivysettings.xml" />
-		<property name="ivy.config" value="true" />
-	</target>
-	
-	<target name="deps" depends="ensureBuildDeps, ensureRuntimeDeps, ensureTestDeps, contrib" description="Downloads all dependencies." />
-	
-	<target name="contrib" depends="config-ivy" description="Downloads various non-crucial documentation, sources, etc that are useful when developing lombok.ast.">
-		<ivy:resolve file="buildScripts/ivy.xml" refresh="true" conf="contrib, ecj7, ecj8, ecj9" />
-		<ivy:retrieve />
-	</target>
-
-	<target name="ensureOpenJdk6Rt" unless="rt-openjdk6.available">
-		<mkdir dir="lib/openJDK6Environment" />
-		<get src="https://projectlombok.org/ivyrepo/langtools/rt-openjdk6.jar" dest="${rt-openjdk6}" verbose="true" usetimestamp="true" />
-	</target>
-	
-	<target name="ensureOpenJdk8Rt" unless="rt-openjdk8.available">
-		<mkdir dir="lib/openJDK8Environment" />
-		<get src="https://projectlombok.org/ivyrepo/langtools/rt-openjdk8.jar" dest="${rt-openjdk8}" verbose="true" usetimestamp="true" />
-	</target>
-	
-	<target name="ensureBuildDeps" depends="config-ivy,ensureOpenJdk6Rt">
-		<ivy:resolve file="buildScripts/ivy.xml" refresh="true" conf="build, javac7, moduleBuild" />
-		<ivy:retrieve />
-	</target>
-	
-	<target name="ensureRuntimeDeps" depends="config-ivy">
-		<ivy:resolve file="buildScripts/ivy.xml" refresh="true" conf="runtime" />
-		<ivy:retrieve />
-	</target>
-	
-	<target name="ensureTestDeps" depends="config-ivy">
-		<ivy:resolve file="buildScripts/ivy.xml" refresh="true" conf="test, javac6, eclipseBuild" />
-		<ivy:retrieve />
-	</target>
-	
-	<target name="ensureSupportersDeps" depends="config-ivy">
-		<ivy:resolve file="buildScripts/ivy.xml" refresh="true" conf="supporters" />
-		<ivy:retrieve />
-	</target>
-	
-	<target name="version" depends="ensure-ipp, ensureOpenJdk8Rt" description="Shows the version number." unless="lombok.version">
-		<mkdir dir="build/lombok" />
-		<ivy:compile destdir="build/lombok" source="1.5" target="1.5" ecj="true" nowarn="true">
-			<bootclasspath path="${rt-openjdk8}" />
-			<src path="src/core" />
-			<include name="lombok/core/Version.java" />
-		</ivy:compile>
-		<java
-			classname="lombok.core.Version"
-			classpath="build/lombok"
-			failonerror="true"
-			output="build/version.txt">
-			<arg value="full" />
-		</java>
-		<ivy:loadversion property="lombok.fullversion" file="build/version.txt" />
-		<java
-			classname="lombok.core.Version"
-			classpath="build/lombok"
-			failonerror="true"
-			output="build/version.txt" />
-		<ivy:loadversion property="lombok.version" file="build/version.txt" />
-		<echo level="info">Lombok version: ${lombok.version} (${lombok.fullversion})</echo>
-	</target>
-	
-	<target name="-unpackLibs" depends="ensureRuntimeDeps">
-		<ivy:cachedunjar dest="build/lombok" marker="build/unpackDeps.marker">
-			<path refid="runtime.path" />
-		</ivy:cachedunjar>
-	</target>
-	
-	<target name="-ensureJdk9">
-		<condition property="java.version.insufficient">
-			<matches string="${ant.java.version}" pattern="${pattern.jdkUpto8}" />
-		</condition>
-		<fail if="java.version.insufficient">To compile lombok, you need JDK9 or higher; lombok requires this version because it's rather difficult to produce lombok builds that are compatible on JDK9 without at least building with JDK9. Sorry about that.</fail>
-	</target>
-	
-	<target name="compile" depends="version, ensureBuildDeps, -unpackLibs, -ensureJdk9" description="Compiles the code.">
-        <fail>
-For compiling with Java9 'modulepath' an Ant version 1.9.7+ or 1.10.0+ is required. 
-Your current version is:
-    ${ant.version}
-            <condition>
-                <not><antversion atleast="1.9.8"/></not>
-            </condition>
-        </fail>
-
-		<!-- ant includes the destination dir on the classpath (and there are good reasons to do this), but that also means
-		 the bleeding edge lombok from the previous build is run, which means if there are bugs in it, you can't compile
-		anymore until you 'ant clean'. That's very much not desired, so we kill the processor, which stops lombok from running.
-		We re-create the file at the end of this target. -->
-		<delete file="build/lombok/META-INF/services/javax.annotation.processing.Processor" quiet="true" />
-		<ivy:compile destdir="build/stubsstubs" source="1.5" target="1.5" ecj="true" nowarn="true">
-			<bootclasspath path="${rt-openjdk8}" />
-			<src path="src/stubsstubs" />
-			<classpath location="build/stubsstubs" />
-		</ivy:compile>
-		<ivy:compile destdir="build/stubs" source="1.5" target="1.5" ecj="true" nowarn="true">
-			<bootclasspath path="${rt-openjdk8}" />
-			<src path="src/stubs" />
-			<src path="src/javac-only-stubs" />
-			<classpath location="build/stubsstubs" />
-			<classpath location="build/stubs" />
-		</ivy:compile>
-		
-		<ivy:compile destdir="build/lombok-utils" source="1.5" target="1.5" ecj="true" nowarn="true">
-			<bootclasspath location="build/stubs" />
-			<bootclasspath path="${rt-openjdk8}" />
-			<src path="src/utils" />
-			<exclude name="lombok/javac/**" />
-			<classpath refid="build.path" />
-		</ivy:compile>
-		
-		<ivy:compile destdir="build/lombok-utils" source="1.6" target="1.6" ecj="true" nowarn="true">
-			<bootclasspath path="${rt-openjdk8}" />
-			<bootclasspath location="build/stubs" />
-			<src path="src/utils" />
-			<include name="lombok/javac/**" />
-			<classpath location="build/lombok-utils" />
-			<classpath refid="build.path" />
-		</ivy:compile>
-		
-		<copy todir="build/lombok">
-			<fileset dir="build/lombok-utils" />
-		</copy>
-		
-		<mkdir dir="build/transformedSources" />
-		<copy todir="build/transformedSources">
-			<fileset dir="src/eclipseAgent">
-				<include name="**/*Transplants.java" />
-			</fileset>
-			<filterchain>
-				<lineContainsRegExp negate="true">
-					<regexp pattern="^\s*@SuppressWarnings.*$" />
-				</lineContainsRegExp>
-			</filterchain>
-		</copy>
-		
-		<ivy:compile destdir="build/lombok" source="1.4" target="1.4" ecj="true" nowarn="true">
-			<bootclasspath location="build/stubs" />
-			<bootclasspath path="${rt-openjdk8}" />
-			<src path="build/transformedSources" />
-		</ivy:compile>
-		
-		<ivy:compile destdir="build/lombok/Class50" source="1.4" target="1.6" ecj="true" nowarn="true">
-			<bootclasspath location="build/stubs" />
-			<bootclasspath path="${rt-openjdk8}" />
-			<src path="build/transformedSources" />
-		</ivy:compile>
-		
-		<ivy:compile destdir="build/lombok" source="1.5" target="1.5" ecj="true" nowarn="true">
-			<bootclasspath location="build/stubs" />
-			<bootclasspath path="${rt-openjdk8}" />
-			<src path="src/launch" />
-			<src path="src/core" />
-			<src path="src/installer" />
-			<src path="src/eclipseAgent" />
-			<exclude name="lombok/javac/**" />
-			<exclude name="**/*Transplants.java" />
-			<classpath location="build/lombok" />
-			<classpath refid="build.path" />
-		</ivy:compile>
-		
-		<javac includeAntRuntime="false" source="1.9" target="1.9" destdir="build/lombok" modulepath="lib/moduleBuild">
-			<compilerarg value="-Xlint:none" />
-			<!-- The above is because javac9 warns about 'service interface provided but not exported or used', probably because lombok uses SPI internally, and uses the 'old' classpath discovery system for it. We're fine with this, hence, ignore this warning. -->
-			<src path="src/core9" />
-		</javac>
-		
-		<ivy:compile destdir="build/lombok/Class50" source="1.5" target="1.6" ecj="true" nowarn="true">
-			<bootclasspath location="build/stubs" />
-			<bootclasspath path="${rt-openjdk8}" />
-			<src path="src/eclipseAgent" />
-			<include name="lombok/launch/PatchFixesHider.java" />
-			<classpath location="build/lombok" />
-			<classpath refid="build.path" />
-		</ivy:compile>
-		
-		<ivy:compile destdir="build/lombok" source="1.6" target="1.6" ecj="true" nowarn="true">
-			<bootclasspath location="build/stubs" />
-			<bootclasspath path="${rt-openjdk8}" />
-			<src path="src/core" />
-			<src path="src/delombok" />
-			<include name="lombok/javac/**" />
-			<include name="lombok/delombok/**" />
-			<classpath location="build/lombok" />
-			<classpath refid="build.path" />
-		</ivy:compile>
-		<delete dir="build/lombok-proc-result" quiet="true" />
-		<ivy:compile destdir="build/lombok-proc-result" source="9" target="9">
-			<classpath location="build/stubs" />
-			<compilerarg value="-proc:only" />
-			<compilerarg value="-processor" />
-			<compilerarg value="org.mangosdk.spi.processor.SpiProcessor" />
-			<src path="src/launch" />
-			<src path="src/core" />
-			<src path="src/installer" />
-			<src path="src/eclipseAgent" />
-			<src path="src/delombok" />
-			<classpath location="build/lombok" />
-			<classpath refid="build.path" />
-		</ivy:compile>
-		<copy todir="build/lombok">
-			<fileset dir="build/lombok-proc-result">
-				<include name="META-INF/services/*" />
-			</fileset>
-		</copy>
-		<mkdir dir="build/lombok/META-INF" />
-		<mkdir dir="build/lombok/META-INF/services" />
-		<echo file="build/lombok/META-INF/services/javax.annotation.processing.Processor">lombok.launch.AnnotationProcessorHider$AnnotationProcessor
-lombok.launch.AnnotationProcessorHider$ClaimingProcessor</echo>
-		<mkdir dir="build/lombok/META-INF/gradle" />
-		<echo file="build/lombok/META-INF/gradle/incremental.annotation.processors">lombok.launch.AnnotationProcessorHider$AnnotationProcessor,isolating
-lombok.launch.AnnotationProcessorHider$ClaimingProcessor,isolating</echo>
-	</target>
-	
-	<target name="-latestChanges" depends="version">
-		<ant antfile="buildScripts/website.ant.xml" target="latestChanges" inheritAll="false">
-			<property name="lombok.version" value="${lombok.version}" />
-			<property name="lombok.fullversion" value="${lombok.fullversion}" />
-		</ant>
-	</target>
-	
-	<target name="dist" description="Builds THE lombok.jar file which contains everything." depends="version, compile, -latestChanges, -compileMapstruct">
-		<mkdir dir="dist" />
-		<copy file="doc/changelog.markdown" tofile="build/changelog.txt" />
-		<tstamp>
-			<format property="releaseTimestamp" pattern="yyyy-MM-dd" />
-		</tstamp>
-		<echo file="release-timestamp.txt">${releaseTimestamp}</echo>
-		<zip destfile="dist/lombok-${lombok.version}.jar">
-			<fileset dir="build" includes="changelog.txt, latestchanges.html" />
-			<fileset dir="." includes="README.md" />
-			<fileset dir="." includes="LICENSE" />
-			<fileset dir="." includes="AUTHORS" />
-			<fileset dir="." includes="release-timestamp.txt" />
-			<fileset dir="build/lombok">
-				<include name="module-info.class" />
-				<include name="lombok/*.class" />
-				<include name="lombok/experimental/**" />
-				<include name="lombok/extern/**" />
-				<include name="lombok/launch/**" />
-				<include name="lombok/delombok/ant/Tasks*" />
-				<include name="lombok/javac/apt/Processor.class" />
-				<include name="lombok/META-INF/**" />
-			</fileset>
-			<mappedresources>
-				<fileset dir="build/lombok">
-					<exclude name="com/sun/tools/javac/**" />
-					<exclude name="module-info.class" />
-					<exclude name="lombok/*.class" />
-					<exclude name="lombok/javac/apt/Processor.class" />
-					<exclude name="lombok/experimental/**" />
-					<exclude name="lombok/extern/**" />
-					<exclude name="lombok/launch/**" />
-					<exclude name="lombok/delombok/ant/Tasks*" />
-				</fileset>
-				<firstmatchmapper>
-					<globmapper from="*.class" to="*.SCL.lombok" />
-					<identitymapper />
-				</firstmatchmapper>
-			</mappedresources>
-		</zip>
-		<jar destfile="dist/lombok-${lombok.version}.jar" update="true">
-			<manifest>
-				<attribute name="Premain-Class" value="lombok.launch.Agent" />
-				<attribute name="Agent-Class" value="lombok.launch.Agent" />
-				<attribute name="Can-Redefine-Classes" value="true" />
-				<attribute name="Main-Class" value="lombok.launch.Main" />
-				<attribute name="Lombok-Version" value="${lombok.version}" />
-			</manifest>
-		</jar>
-		<delete file="release-timestamp.txt" />
-		<copy file="dist/lombok-${lombok.version}.jar" tofile="dist/lombok.jar" />
-		<property name="lombok.dist.built" value="true" />
-	</target>
-	
-	<target name="-eclipse-p2-dist" unless="lombok.version">
-		<antcall target="dist" />
-	</target>
-	
-	<target name="eclipse-p2" depends="config-ssh, version, -eclipse-p2-dist" description="Builds an eclipse p2 update site which allows lombok to be installed as an eclipse plugin">
-		<ant antfile="buildScripts/eclipse-p2.ant.xml" target="dist-eclipse-p2" inheritAll="false">
-			<property name="lombok.version" value="${lombok.version}" />
-		</ant>
-		<ant antfile="buildScripts/website.ant.xml" target="deploy-p2" inheritAll="false">
-			<property name="ssh.username" value="${ssh.username}" />
-			<property name="ssh.keyfile" value="${ssh.keyfile}" />
-		</ant>
-	</target>
-	
-	<target name="dist-utils" description="Builds lombok-utils.jar, which is a library used by i.e. lombok.ast project." depends="version, compile">
-		<mkdir dir="dist" />
-		<jar destfile="dist/lombok-utils-${lombok.version}.jar">
-			<fileset dir="build/lombok-utils" />
-			<fileset dir="." includes="LICENSE" />
-			<fileset dir="." includes="AUTHORS" />
-			<manifest>
-				<attribute name="Lombok-Version" value="${lombok.version}" />
-			</manifest>
-		</jar>
-		<copy file="dist/lombok-utils-${lombok.version}.jar" tofile="dist/lombok-utils.jar" />
-	</target>
-	
-	<target name="intellij" depends="deps, contrib" description="Creates intellij project files and downloads all dependencies. Open this directory as a project in IntelliJ after running this target.">
-		<echo> ** WARNING ** The core lombok contributors all use eclipse to develop lombok. We have some ability on letting you work on lombok via intellij, but whether the generated project can be used in a modern intellij is currently unknown. Please do continue, but be aware that trying to work on lombok from intellij may run into problems. If you want to adopt 'work on lombok via intellij' as a task, we're open to it!</echo>
-		<input>Press return to continue</input>
-		<ivy:intellijgen>
-			<conf name="build" sources="contrib" />
-			<conf name="test" sources="contrib" />
-			<module name="lombok" depends="build, test">
-				<srcdir dir="src/core" />
-				<srcdir dir="src/launch" />
-				<srcdir dir="src/utils" />
-				<srcdir dir="src/eclipseAgent" />
-				<srcdir dir="src/installer" />
-				<srcdir dir="src/delombok" />
-				<srcdir dir="src/stubs" />
-				<srcdir dir="src/testAP" />
-				<srcdir dir="experimental/src" />
-				<srcdir dir="test/transform/src" test="true" />
-				<srcdir dir="test/core/src" test="true" />
-				<srcdir dir="test/bytecode/src" test="true" />
-				<srcdir dir="test/configuration/src" test="true" />
-				<srcdir dir="test/stubs" test="true" />
-			</module>
-			<settings>
-				<url url="https://projectlombok.org/downloads/lombok.intellij.settings" />
-			</settings>
-			<apt enabled="true" />
-		</ivy:intellijgen>
-	</target>
-	
-	<target name="-skipEclipseDeps">
-		<property name="eclipse.build.configname" value="buildWithoutEclipse" />
-	</target>
-
-	<target name="-addEclipseDeps">
-		<property name="eclipse.build.configname" value="build" />
-	</target>
-
-	<target name="eclipse" depends="-addEclipseDeps, deps, contrib" description="Creates eclipse project files and downloads all dependencies. Open this directory as project in eclipse after running this target. This will NOT let you start a debug session for eclipse; use target 'eclipseForDebugging' instead to do that.">
-		<ivy:eclipsegen source="1.6">
-			<srcdir dir="src/core" />
-			<srcdir dir="src/launch" />
-			<srcdir dir="src/utils" />
-			<srcdir dir="src/eclipseAgent" />
-			<srcdir dir="src/installer" />
-			<srcdir dir="src/delombok" />
-			<srcdir dir="src/stubs" />
-			<srcdir dir="src/testAP" />
-			<srcdir dir="src/website" />
-			<srcdir dir="experimental/src" />
-			<srcdir dir="test/transform/src" />
-			<srcdir dir="test/core/src" />
-			<srcdir dir="test/bytecode/src" />
-			<srcdir dir="test/configuration/src" />
-			<srcdir dir="test/stubs" />
-			<conf name="${eclipse.build.configname}" sources="contrib" />
-			<conf name="test" sources="contrib" />
-			<local org="org.projectlombok" name="lombok.patcher" dir="../lombok.patcher" />
-			<settings>
-				<url url="https://projectlombok.org/downloads/lombok.eclipse.settings" />
-			</settings>
-			<apt location="lib/build/projectlombok.org-spi.jar" />
-		</ivy:eclipsegen>
-	</target>
-	
-	<target name="ensureEcjDebugDeps" depends="config-ivy">
-		<ivy:resolve file="buildScripts/ivy.xml" refresh="true" conf="buildWithoutEclipse" />
-		<ivy:retrieve />
-	</target>
-	
-	<target name="loadEclipseLocation">
-		<loadfile property="eclipse.location" srcFile="eclipse.location" encoding="UTF-8" quiet="true" />
-	</target>
-
-	<target name="setupEclipseLocation" depends="loadEclipseLocation" unless="eclipse.location">
-		<echo>To add your eclipse installation's own plugins as dependencies, the build script needs to know where your eclipse is installed. Please enter this now (it's saved for future executions of this task). For example:
-
-	/Applications/eclipse
-	C:\Program Files\eclipse
-</echo>
-		<input message="Path to eclipse: " addproperty="eclipse.location" />
-		<available property="eclipse.found" file="${eclipse.location}/plugins" />
-		<fail unless="eclipse.found">Eclipse can't be found in this location; I expect that directory to contain a subdirectory called 'plugins'.</fail>
-		<echo file="eclipse.location" message="${eclipse.location}" />
-	</target>
-
-	<target name="eclipseForDebugging" depends="-skipEclipseDeps, ensureEcjDebugDeps, eclipse, setupEclipseLocation" description="Creates eclipse project files and downloads all dependencies, but borrows all eclipse dependencies (and more) from your existing eclipse installation. This is very useful if you wish to start a debugging eclipse from inside eclipse, and then breakpoint eclipse code itself. Because the deps are inherited, line numbers will line up and such.">
-		<copy
-				file="buildScripts/eclipse-debug-target.template"
-				tofile="LombokizedEclipse.launch"
-				preservelastmodified="true"
-				overwrite="true">
-		</copy>
-
-		<!-- These are dependencies -->
-		<antcall target="-augmentClasspath"><param name="pluginName" value="org.eclipse.core.runtime" /></antcall>
-		<antcall target="-augmentClasspath"><param name="pluginName" value="org.eclipse.equinox.common" /></antcall>
-		<antcall target="-augmentClasspath"><param name="pluginName" value="org.eclipse.osgi" /></antcall>
-		<antcall target="-augmentClasspath"><param name="pluginName" value="org.eclipse.jdt.core" /></antcall>
-		<antcall target="-augmentClasspath"><param name="pluginName" value="org.eclipse.jdt.core.manipulation" /></antcall>
-		<antcall target="-augmentClasspath"><param name="pluginName" value="org.eclipse.jdt.ui" /></antcall>
-		<antcall target="-augmentClasspath"><param name="pluginName" value="org.eclipse.jface.text" /></antcall>
-		<antcall target="-augmentClasspath"><param name="pluginName" value="org.eclipse.core.resources" /></antcall>
-		<antcall target="-augmentClasspath"><param name="pluginName" value="org.eclipse.core.jobs" /></antcall>
-
-		<!-- These are merely useful -->
-		<antcall target="-augmentClasspath"><param name="pluginName" value="org.eclipse.text" /></antcall>
-		<antcall target="-augmentClasspath"><param name="pluginName" value="org.eclipse.ltk.core.refactoring" /></antcall>
-	</target>
-
-	<target name="-augmentClasspath">
-		<pathconvert property="augment.bin" setonempty="false" pathsep="  ::  ">
-			<fileset dir="${eclipse.location}/plugins" includes="${pluginName}_*" />
-		</pathconvert>
-
-		<fail unless="augment.bin">
-			You do not have the eclipse plugin '${pluginName}'. I expected it to be in your eclipse plugins directory (followed by an underscore and a version number).
-		</fail>
-
-		<condition property="multiples">
-			<contains string="${augment.bin}" substring="  ::  " />
-		</condition>
-
-		<condition property="augment.jar" value="${augment.bin}">
-			<not><isset property="multiples" /></not>
-		</condition>
-
-		<input message="You have multiple versions of the same plugin. These are: ${augment.bin}. Please copy/paste the complete path to the one you want to use, press enter to abort:" addproperty="augment.jar" />
-
-		<condition property="emptyTarget">
-			<equals arg1="${augment.jar}" arg2="" />
-		</condition>
-
-		<fail>
-			<condition>
-				<equals arg1="${augment.jar}" arg2="" />
-			</condition>
-		</fail>
-
-		<pathconvert property="augment.src">
-			<map from="${eclipse.location}/plugins/${pluginName}_" to="${eclipse.location}/plugins/${pluginName}.source_" />
-			<fileset file="${augment.jar}" />
-		</pathconvert>
-
-		<available property="sourceAddition" file="${augment.src}" value=" sourcepath=&quot;${augment.src}&quot;" />
-		<property name="sourceAddition" value="" />
-
-		<condition property="sourceWarning" value="WARNING: No source available for this plugin!">
-			<equals arg1="${sourceAddition}" arg2="" />
-		</condition>
-		<property name="sourceWarning" value="" />
-
-		<replaceregexp file=".classpath" flags="is" encoding="UTF-8">
-			<regexp pattern="^(.*?)(.)(&lt;classpathentry kind=.lib. path=)(.*)$" />
-			<substitution expression="\1\2&lt;classpathentry kind=&quot;lib&quot; path=&quot;____AUGMENT_BIN____&quot;____AUGMENT_SRC____/&gt;\${line.separator}\2\3\4" />
-		</replaceregexp>
-		<replace file=".classpath" token="____AUGMENT_BIN____" value="${augment.jar}" />
-		<replace file=".classpath" token="____AUGMENT_SRC____" value="${sourceAddition}" />
-		<echo>Added to project classpath from your eclipse installation: ${pluginName}.
-${sourceWarning}</echo>
-	</target>
-	
-	<target name="-test-compile" depends="ensureTestDeps, compile" unless="skipTests">
-		<mkdir dir="build/tests" />
-		<ivy:compile destdir="build/tests" source="1.5" target="1.5" ecj="true" nowarn="true">
-			<bootclasspath path="${rt-openjdk8}" />
-			<classpath refid="test.path" />
-			<classpath refid="build.path" />
-			<classpath path="build/lombok" />
-			<classpath path="build/tests" />
-			<src path="test/core/src" />
-			<src path="test/transform/src" />
-			<src path="test/bytecode/src" />
-			<src path="test/configuration/src" />
-		</ivy:compile>
-		<mkdir dir="build/teststubs" />
-		<ivy:compile destdir="build/teststubs" source="1.6" target="1.6" ecj="true" nowarn="true">
-			<src path="test/stubs" />
-		</ivy:compile>
-	</target>
-	
-	<target name="test-ecj" depends="dist, contrib, setupJavaOracle8TestEnvironment" unless="tests.skip">
-		<condition property="ecj.loc" value="lib/ecj9/org.eclipse.jdt-ecj.jar" else="lib/ecj8/org.eclipse.jdt.core.compiler-ecj.jar">
-			<matches string="${ant.java.version}" pattern="${pattern.jdk9Plus}" />
-		</condition>
-		<echo>Testing ECJ using ECJ: ${ecj.loc}</echo>
-		<java jar="${ecj.loc}" fork="true" failonerror="true">
-			<jvmarg value="-javaagent:dist/lombok.jar=ecj" />
-			<arg value="-source" />
-			<arg value="1.6" />
-			<arg value="-target" />
-			<arg value="1.6" />
-			<arg value="-cp" />
-			<arg value="dist/lombok.jar" />
-			<arg value="test/ecj/SimpleTest.java" />
-		</java>
-	</target>
-	
-	<target name="-loadTestEnvironmentProperties">
-		<property file="testenvironment.properties" />
-		<available file=".project" property="isEclipseProject" />
-	</target>
-
-	<target name="-createEclipseLaunchForTestEnvironmentIfEclipseProject" depends="-loadTestEnvironmentProperties" if="isEclipseProject">
-		<antcall target="createEclipseLaunchForTestEnvironment" />
-	</target>
-
-	<target name="createEclipseLaunchForTestEnvironment" depends="-loadTestEnvironmentProperties, -failIfNoTestEnvironmentProperties" description="Creates an eclipse launch target for the current test environment.">
-		<copy
-				file="buildScripts/eclipse-run-tests.template"
-				tofile="RunLombokTests ${test.location.name}.launch"
-				preservelastmodified="true"
-				overwrite="true">
-			<filterset>
-				<filter token="JAVAC_LOCATION" value="${test.location.javac}" />
-				<filter token="ECJ_LOCATION" value="${test.location.ecj}" />
-				<filter token="RT_LOCATION" value="${test.location.bootclasspath}" />
-				<filter token="JAVA_VERSION" value="${test.javaversion}" />
-				<filter token="PATH_SEP" value="${path.separator}" />
-			</filterset>
-		</copy>
-		<echo>WARNING: If you wish to test JDK8 features in eclipse, there must be a JDK8 installation configured in your eclipse, and it must be called 'JavaSE-1.8'.</echo>
-	</target>
-
-	<target name="setupJavaOpenJDK6TestEnvironment" depends="ensureTestDeps, contrib" description="Sets up the test so that 'ant test' will test against OpenJDK6.">
-		<mkdir dir="lib/openJDK6Environment" />
-		<get src="https://projectlombok.org/ivyrepo/langtools/javac-1.6.0.18.jar" dest="lib/openJDK6Environment/javac6.jar" verbose="true" usetimestamp="true" />
-		<get src="https://projectlombok.org/ivyrepo/langtools/rt-openjdk6.jar" dest="${rt-openjdk6}" verbose="true" usetimestamp="true" />
-		<propertyfile file="testenvironment.properties">
-			<entry key="test.location.javac" value="lib/openJDK6Environment/javac6.jar" />
-			<entry key="test.location.ecj" value="lib/ecj7/org.eclipse.custom-ecj.jar" />
-			<entry key="test.location.bootclasspath" value="${rt-openjdk6}" />
-			<entry key="test.location.name" value="OpenJDK6" />
-			<entry key="test.javaversion" value="6" />
-		</propertyfile>
-		<echo>Tests will now run against OpenJDK6</echo>
-		<antcall target="-createEclipseLaunchForTestEnvironmentIfEclipseProject" />
-	</target>
-
-	<target name="setupJavaOpenJDK7TestEnvironment" depends="ensureTestDeps, contrib" description="Sets up the test so that 'ant test' will test against OpenJDK7.">
-		<mkdir dir="lib/openJDK7Environment" />
-		<get src="https://projectlombok.org/ivyrepo/langtools/javac-1.7.0.jar" dest="lib/openJDK7Environment/javac7.jar" verbose="true" usetimestamp="true" />
-		<get src="https://projectlombok.org/ivyrepo/langtools/rt-openjdk7.jar" dest="lib/openJDK7Environment/rt-openjdk7.jar" verbose="true" usetimestamp="true" />
-		<propertyfile file="testenvironment.properties">
-			<entry key="test.location.javac" value="lib/openJDK7Environment/javac7.jar" />
-			<entry key="test.location.ecj" value="lib/ecj7/org.eclipse.custom-ecj.jar" />
-			<entry key="test.location.bootclasspath" value="lib/openJDK7Environment/rt-openjdk7.jar" />
-			<entry key="test.location.name" value="OpenJDK7" />
-			<entry key="test.javaversion" value="7" />
-		</propertyfile>
-		<echo>Tests will now run against OpenJDK7</echo>
-		<antcall target="-createEclipseLaunchForTestEnvironmentIfEclipseProject" />
-	</target>
-	
-	<target name="setupJavaOracle7TestEnvironment" depends="ensureTestDeps, contrib" description="Sets up the test so that 'ant test' will test against Oracle JDK7.">
-		<mkdir dir="lib/oracleJDK7Environment" />
-		<get src="https://projectlombok.org/ivyrepo/langtools/oracle-jdk7-tools.jar" dest="lib/oracleJDK7Environment/tools.jar" verbose="true" usetimestamp="true" />
-		<get src="https://projectlombok.org/ivyrepo/langtools/oracle-jdk7-rt.jar" dest="lib/oracleJDK7Environment/rt.jar" verbose="true" usetimestamp="true" />
-		<propertyfile file="testenvironment.properties">
-			<entry key="test.location.javac" value="lib/oracleJDK7Environment/tools.jar" />
-			<entry key="test.location.ecj" value="lib/ecj7/org.eclipse.custom-ecj.jar" />
-			<entry key="test.location.bootclasspath" value="lib/oracleJDK7Environment/rt.jar" />
-			<entry key="test.location.name" value="OracleJDK7" />
-			<entry key="test.javaversion" value="7" />
-		</propertyfile>
-		<echo>Tests will now run against Oracle JDK7</echo>
-		<antcall target="-createEclipseLaunchForTestEnvironmentIfEclipseProject" />
-	</target>
-	
-	<target name="setupJavaOracle8TestEnvironment" depends="ensureTestDeps, contrib" description="Sets up the test so that 'ant test' will test against Oracle JDK8.">
-		<mkdir dir="lib/oracleJDK8Environment" />
-		<get src="https://projectlombok.org/ivyrepo/langtools/jdk8-javac.jar" dest="lib/oracleJDK8Environment/javac8.jar" verbose="true" usetimestamp="true" />
-		<get src="https://projectlombok.org/ivyrepo/langtools/oracle-jdk8-rt.jar" dest="lib/oracleJDK8Environment/rt.jar" verbose="true" usetimestamp="true" />
-		<get src="https://projectlombok.org/ivyrepo/langtools/jdk8-javac-sources.zip" dest="lib/oracleJDK8Environment/javac8-sources.zip" verbose="true" usetimestamp="true" />
-		<propertyfile file="testenvironment.properties">
-			<entry key="test.location.javac" value="lib/oracleJDK8Environment/javac8.jar" />
-			<entry key="test.location.ecj" value="lib/ecj8/org.eclipse.jdt.core.compiler-ecj.jar" />
-			<entry key="test.location.bootclasspath" value="lib/oracleJDK8Environment/rt.jar" />
-			<entry key="test.location.name" value="OracleJDK8" />
-			<entry key="test.javaversion" value="8" />
-		</propertyfile>
-		<echo>Tests will now run against Oracle JDK8</echo>
-		<antcall target="-createEclipseLaunchForTestEnvironmentIfEclipseProject" />
-	</target>
-
-	<target name="-failIfNoTestEnvironmentProperties" unless="test.javaversion">
-		<fail>ERROR: No test environment set up.
-
-You need to set up a test environment, which consists of a version of javac, and a JRE runtime classpath ('rt.jar').
-Eventually, this environment concept will be extended to also include an ecj and/or eclipse to test against.
-
-You can let this ant script set them up for you:
-
-* ant setupJavaOpenJDK6TestEnvironment
-* ant setupJavaOpenJDK7TestEnvironment
-* ant setupJavaOracle7TestEnvironment
-* ant setupJavaOracle8TestEnvironment
-
-These will set up test environments based on OpenJDK6 and OpenJDK7, and download all required files automatically. This will be a relatively large download. You can switch by running this command again; the downloads are cached so switching is fast.
-
-You can also create your own by writing a 'testenvironment.properties' file. The relevant properties are:
-
-* test.location.javac = /path/to/javac6.jar
-* test.location.ecj = /path/to/ecj6.jar
-* test.location.bootclasspath = /path/to/rt.jar
-* test.location.name = RandomUsefulNameToIdentifyThisSetup
-* test.javaversion = 6
-</fail>
-	</target>
-	
-	<target name="test" depends="-loadTestEnvironmentProperties, -failIfNoTestEnvironmentProperties, -test-compile, dist, test-ecj, -test-check, -test8, -test9" description="Runs all tests." />
-	
-	<target name="testfast" depends="-loadTestEnvironmentProperties, -failIfNoTestEnvironmentProperties, -test-compile, -test-check, -test8, -test9" />
-	
-	<target name="-test-check">
-		<condition property="test9.run">
-			<and>
-				<not><isset property="tests.skip" /></not>
-				<matches string="${ant.java.version}" pattern="${pattern.jdk9Plus}" />
-			</and>
-		</condition>
-		<condition property="test8.run">
-			<and>
-				<not><isset property="tests.skip" /></not>
-				<matches string="${ant.java.version}" pattern="${pattern.jdkUpto8}" />
-			</and>
-		</condition>
-	</target>
-	
-	<target name="-test9" if="test9.run">
-		<echo>Running test suite in JDK9+ mode</echo>
-		<junit haltonfailure="no" fork="true">
-			<jvmarg value="-javaagent:dist/lombok.jar" />
-				<jvmarg value="-Ddelombok.bootclasspath=${test.location.bootclasspath}" />
-				<jvmarg value="--add-opens" />
-				<jvmarg value="jdk.compiler/com.sun.tools.javac.code=ALL-UNNAMED" />
-				<jvmarg value="--add-opens" />
-				<jvmarg value="jdk.compiler/com.sun.tools.javac.file=ALL-UNNAMED" />
-				<jvmarg value="--add-opens" />
-				<jvmarg value="jdk.compiler/com.sun.tools.javac.main=ALL-UNNAMED" />
-				<jvmarg value="--add-opens" />
-				<jvmarg value="jdk.compiler/com.sun.tools.javac.model=ALL-UNNAMED" />
-				<jvmarg value="--add-opens" />
-				<jvmarg value="jdk.compiler/com.sun.tools.javac.processing=ALL-UNNAMED" />
-				<jvmarg value="--add-opens" />
-				<jvmarg value="jdk.compiler/com.sun.tools.javac.tree=ALL-UNNAMED" />
-				<jvmarg value="--add-opens" />
-				<jvmarg value="jdk.compiler/com.sun.tools.javac.util=ALL-UNNAMED" />
-				<jvmarg value="--add-opens" />
-				<jvmarg value="jdk.compiler/com.sun.tools.javac.parser=ALL-UNNAMED" />
-				<formatter type="plain" usefile="false" unless="tests.quiet" />
-				<classpath refid="test.path" />
-				<classpath path="${test.location.ecj}" />
-				<classpath path="${test.location.javac}" />
-				<classpath path="build/lombok" />
-				<classpath path="build/tests" />
-				<classpath path="build/teststubs" />
-				<batchtest>
-					<fileset dir="test/core/src">
-						<include name="lombok/RunAllTests.java" />
-					</fileset>
-				</batchtest>
-			</junit>
-	</target>
-	
-	<target name="-test8" if="test8.run">
-		<echo>Running test suite in JDK6-8 mode</echo>
-		<junit haltonfailure="no" fork="true">
-			<jvmarg value="-javaagent:dist/lombok.jar" />
-			<jvmarg value="-Ddelombok.bootclasspath=${test.location.bootclasspath}" />
-			<formatter type="plain" usefile="false" unless="tests.quiet" />
-			<classpath refid="test.path" />
-			<classpath path="${test.location.ecj}" />
-			<classpath path="${test.location.javac}" />
-			<classpath path="build/lombok" />
-			<classpath path="build/tests" />
-			<classpath path="build/teststubs" />
-			<batchtest>
-				<fileset dir="test/core/src">
-					<include name="lombok/RunAllTests.java" />
-				</fileset>
-			</batchtest>
-		</junit>
-	</target>
-	
-	<target name="utils-javadoc" depends="compile">
-		<tstamp>
-			<format property="javadoc.year" pattern="yyyy"/>
-		</tstamp>
-		<mkdir dir="build/utils-api" />
-		<javadoc sourcepath="src/utils" defaultexcludes="yes" destdir="build/utils-api" windowtitle="Lombok Utils">
-			<classpath refid="build.path" />
-			<link href="http://download.oracle.com/javase/6/docs/api/" />
-			<header><![CDATA[<a href='https://projectlombok.org/' target='_blank'>Lombok</a> - ]]>v${lombok.version}</header>
-			<bottom><![CDATA[<i>Copyright &copy; 2011-${javadoc.year} The Project Lombok Authors, licensed under the <a href='http://www.opensource.org/licenses/mit-license.php' target='_blank'>MIT licence</a>.]]></bottom>
-		</javadoc>
-		<!-- bugfix for boneheaded javadoc bug where ?is-external=true is inserted before an anchor ref, breaking the anchor ref.
-		is-external=true doesn't actually do anything, so, we'll just get rid of it. -->
-		<replaceregexp match="\?is-external=true#" replace="#" flags="gi">
-			<fileset dir="build/utils-api" includes="**/*.html" />
-		</replaceregexp>
-	</target>
-	
-	<target name="utils-maven" depends="version, dist-utils, utils-javadoc" description="Build a maven artifact bundle for lombok-utils.">
-		<jar destfile="dist/lombok-utils-${lombok.version}-javadoc.jar">
-			<fileset dir="build/utils-api" />
-		</jar>
-		<jar destfile="dist/lombok-utils-${lombok.version}-sources.jar">
-			<fileset dir="src/utils" />
-		</jar>
-		<mkdir dir="build/utils-mavenPublish" />
-		<copy tofile="build/utils-mavenPublish/pom.xml" overwrite="true" file="doc/utils-maven-pom.xml">
-			<filterchain>
-				<replacetokens>
-					<token key="VERSION" value="${lombok.version}" />
-				</replacetokens>
-			</filterchain>
-		</copy>
-		<tar destfile="build/utils-mavenPublish/utils-mavenPublish.tar.bz2" compression="bzip2">
-			<tarfileset dir="dist">
-				<include name="lombok-utils-${lombok.version}.jar" />
-				<include name="lombok-utils-${lombok.version}-sources.jar" />
-				<include name="lombok-utils-${lombok.version}-javadoc.jar" />
-			</tarfileset>
-			<tarfileset dir="build/utils-mavenPublish" includes="pom.xml" />
-		</tar>
-	</target>
-	
-	<target name="javadoc" depends="compile, version" description="Builds javadoc into doc/api.">
-		<ant antfile="buildScripts/website.ant.xml" target="javadoc" inheritAll="false">
-			<property name="lombok.version" value="${lombok.version}" />
-			<property name="lombok.fullversion" value="${lombok.fullversion}" />
-		</ant>
-	</target>
-	
-	<target name="-prepare-maven" depends="version, dist, javadoc">
-		<jar destfile="dist/lombok-${lombok.version}-javadoc.jar">
-			<fileset dir="doc/api" />
-		</jar>
-		<jar destfile="dist/lombok-${lombok.version}-sources.jar">
-			<fileset dir="src/core" />
-			<fileset dir="src/launch" />
-			<fileset dir="src/utils" />
-			<fileset dir="src/eclipseAgent" />
-			<fileset dir="src/installer" />
-			<fileset dir="src/delombok" />
-			<fileset dir="test/transform/src" />
-			<fileset dir="test/core/src" />
-		</jar>
-		<mkdir dir="build/mavenPublish" />
-		<!-- Could already be set for edge releases -->
-		<property name="lombok.version.mvn" value="${lombok.version}" />
-		<copy tofile="build/mavenPublish/pom.xml" overwrite="true" file="doc/maven-pom.xml">
-			<filterchain>
-				<replacetokens>
-					<token key="VERSION" value="${lombok.version.mvn}" />
-				</replacetokens>
-			</filterchain>
-		</copy>
-	</target>
-	
-	<target name="maven" depends="-prepare-maven" description="Build a maven artifact bundle.">
-		<tar destfile="build/mavenPublish/mavenPublish.tar.bz2" compression="bzip2">
-			<tarfileset dir="dist">
-				<include name="lombok-${lombok.version}.jar" />
-				<include name="lombok-${lombok.version}-sources.jar" />
-				<include name="lombok-${lombok.version}-javadoc.jar" />
-			</tarfileset>
-			<tarfileset dir="build/mavenPublish" includes="pom.xml" />
-		</tar>
-	</target>
-	
-	<target name="maven-publish" depends="config-ssh, maven, utils-maven" description="Build a maven artifact bundle then upload it to projectlombok.org and ask the server to upload it to maven central">
-		<ivy:scpUpload
-			from="build/mavenPublish/mavenPublish.tar.bz2"
-			to="/data/lombok/staging"
-			server="projectlombok.org"
-			username="${ssh.username}"
-			keyfile="${ssh.keyfile}"
-			knownHosts="ssh.knownHosts" />
-		<ivy:scpUpload
-			from="build/utils-mavenPublish/utils-mavenPublish.tar.bz2"
-			to="/data/lombok/staging"
-			server="projectlombok.org"
-			username="${ssh.username}"
-			keyfile="${ssh.keyfile}"
-			knownHosts="ssh.knownHosts" />
-		<ivy:sshExec
-			cmd="/data/lombok/stagingCmd/publishToMavenCentral"
-			server="projectlombok.org"
-			username="${ssh.username}"
-			keyfile="${ssh.keyfile}"
-			knownHosts="ssh.knownHosts" />
-		<echo>The artifact has been published to staging. Now go to https://oss.sonatype.org/ and log in as Reinier, then doublecheck if all is well and 'release' it.</echo>
-		<ivy:sshExec
-			cmd="/data/lombok/stagingCmd/showMavenCentralPassword"
-			server="projectlombok.org"
-			username="${ssh.username}"
-			keyfile="${ssh.keyfile}"
-			knownHosts="ssh.knownHosts" />
-	</target>
-	
-	<target name="publish" description="Publishes the latest build to googlecode." depends="config-ssh, version, dist, dist-utils">
-		<ivy:scpUpload
-			from="dist/lombok-utils-${lombok.version}.jar"
-			to="/data/lombok/staging"
-			server="projectlombok.org"
-			username="${ssh.username}"
-			keyfile="${ssh.keyfile}"
-			knownHosts="ssh.knownHosts" />
-		<ivy:sshExec
-			cmd="/data/lombok/stagingCmd/deployLombokUtils '${lombok.version}'"
-			server="projectlombok.org"
-			username="${ssh.username}"
-			keyfile="${ssh.keyfile}"
-			knownHosts="ssh.knownHosts" />
-		<ivy:scpUpload
-			from="dist/lombok-${lombok.version}.jar"
-			to="/data/lombok/staging"
-			server="projectlombok.org"
-			username="${ssh.username}"
-			keyfile="${ssh.keyfile}"
-			knownHosts="ssh.knownHosts" />
-		<ivy:sshExec
-			cmd="/data/lombok/stagingCmd/deployLombok '${lombok.version}'"
-			server="projectlombok.org"
-			username="${ssh.username}"
-			keyfile="${ssh.keyfile}"
-			knownHosts="ssh.knownHosts" />
-		<echo>WARNING: You should now immediately run an edge release!</echo>
-	</target>
-	
-	<target name="publish-all" depends="clean, version, website-publish, maven-publish, publish"
-		description="Publishes lombok itself, updates the maven repository and the website." />
-	
-	<target name="edge-release" depends="config-ssh, clean, version, dist, make-edge-as-maven_snapshot_repo"
-		description="Publishes an edge release for those who need to test a cutting edge build.">
-		<ant antfile="buildScripts/website.ant.xml" target="edgeRelease" inheritAll="false">
-			<property name="lombok.version" value="${lombok.version}" />
-			<property name="lombok.fullversion" value="${lombok.fullversion}" />
-			<property name="ssh.username" value="${ssh.username}" />
-			<property name="ssh.keyfile" value="${ssh.keyfile}" />
-		</ant>
-	</target>
-	
-	<property file="ssh.configuration" />
-
-	<target name="config-ssh" unless="ssh.username">
-		<input message="What is your SSH username on the projectlombok.org server? (Enter to abort)." addproperty="ssh.username" />
-		<condition property="ssh.usernameBlank"><equals arg1="${ssh.username}" arg2="" trim="true" /></condition>
-		<fail if="ssh.usernameBlank">Aborted.</fail>
-		<input message="Where is your ssh keyfile located?" addproperty="ssh.keyfile" defaultvalue="${user.home}/.ssh/id_rsa" />
-		<input message="SSH configuration saved as 'ssh.configuration'. Delete this file to reconfigure. Press enter to continue." />
-		<propertyfile file="ssh.configuration">
-			<entry key="ssh.username" value="${ssh.username}" />
-			<entry key="ssh.keyfile" value="${ssh.keyfile}" />
-		</propertyfile>
-	</target>
-	
-	<target name="website-only" description="Prepares the website for distribution using the lombok version currently 'live'.">
-		<ant antfile="buildScripts/website.ant.xml" target="website-only" inheritAll="false" />
-	</target>
-	
-	<target name="website" depends="version, compile" description="Prepares the website for distribution.">
-		<ant antfile="buildScripts/website.ant.xml" target="website" inheritAll="false">
-			<property name="lombok.version" value="${lombok.version}" />
-			<property name="lombok.fullversion" value="${lombok.fullversion}" />
-		</ant>
-	</target>
-	
-	<target name="website-supporters" depends="ensureSupportersDeps, website-only" description="Updates the supporters repo and adds it to the website build.">
-		<ant antfile="buildScripts/supporters.ant.xml" target="deployToWebsiteBuild" inheritAll="false" />
-	</target>
-	
-	<target name="website-supporters-fast" depends="website-only" description="Updates the supporters repo and adds it to the website build.">
-		<ant antfile="buildScripts/supporters.ant.xml" target="deployToWebsiteBuild" inheritAll="false">
-			<property name="noUpdateRepo" value="true" />
-		</ant>
-	</target>
-	
-	<target name="website-only-publish" depends="config-ssh, clean, ensureSupportersDeps"
-			description="Prepares the website (using lombok version current 'live') for distribution and then publishes it to projectlombok.org.">
-		<ant antfile="buildScripts/website.ant.xml" target="website-only-publish" inheritAll="false">
-			<property name="ssh.username" value="${ssh.username}" />
-			<property name="ssh.keyfile" value="${ssh.keyfile}" />
-		</ant>
-	</target>
-	
-	<target name="website-publish" depends="config-ssh, clean, version, ensureSupportersDeps, compile"
-			description="Prepares the website for distribution and then publishes it to projectlombok.org.">
-		<ant antfile="buildScripts/website.ant.xml" target="website-publish" inheritAll="false">
-			<property name="lombok.version" value="${lombok.version}" />
-			<property name="lombok.fullversion" value="${lombok.fullversion}" />
-			<property name="ssh.username" value="${ssh.username}" />
-			<property name="ssh.keyfile" value="${ssh.keyfile}" />
-		</ant>
-	</target>
-	
-	<target name="-mvn-ext">
-		<condition property="mvn-ext" value=".cmd" else="">
-			<os family="windows" />
-		</condition>
-	</target>
-	
-	<target name="-version-edge">
-		<property name="lombok.version.mvn" value="edge-SNAPSHOT" />
-	</target>
-	
-	<target name="make-edge-as-maven_snapshot_repo" depends="-version-edge,-mvn-ext,-prepare-maven" description="Create a maven repo for the current snapshot into a build dir. The intent is for you to put that on a server someplace. Will invoke your local mvn installation.">
-		<property environment="env" />
-		<delete quiet="true" dir="build/edge-releases" />
-		<mkdir dir="build/edge-releases" />
-		<condition property="mvn-exe" value="${env.MAVEN_HOME}/bin/mvn${mvn-ext}" else="mvn${mvn-ext}">
-			<isset property="env.MAVEN_HOME" />
-		</condition>
-		
-		<exec executable="${mvn-exe}" failifexecutionfails="false" resultproperty="mvn-result">
-			<arg value="deploy:deploy-file" />
-			<arg value="-Dfile=dist/lombok-${lombok.version}.jar" />
-			<arg value="-Dsources=dist/lombok-${lombok.version}-sources.jar" />
-			<arg value="-Djavadoc=dist/lombok-${lombok.version}-javadoc.jar" />
-			<arg value="-DgroupId=org.projectlombok" />
-			<arg value="-DartifactId=lombok" />
-			<arg value="-Dversion=edge-SNAPSHOT" />
-			<arg value="-DpomFile=build/mavenPublish/pom.xml" />
-			<arg value="-Durl=file://${basedir}/build/edge-releases" />
-		</exec>
-		<condition property="mvn-notfound" value="true">
-			<not><isset property="mvn-result" /></not>
-		</condition>
-		<fail message="mvn is not on your path and/or MAVEN_HOME is not set. Add mvn to your path or set MAVEN_HOME to continue." if="mvn-notfound" />
-	</target>
-	
-	<target name="testAp-compile" depends="ensureBuildDeps">
-		<delete file="build/testAP/META-INF/services/javax.annotation.processing.Processor" quiet="true" />
-		<ivy:compile destdir="build/testAP" source="1.7" target="1.7" ecj="true">
-			<bootclasspath path="${rt-openjdk8}" />
-			<src path="src/testAP" />
-		</ivy:compile>
-		
-		<mkdir dir="build/testAP/META-INF" />
-		<mkdir dir="build/testAP/META-INF/services" />
-		<echo file="build/testAP/META-INF/services/javax.annotation.processing.Processor">org.projectlombok.testAp.TestAp</echo>
-	</target>
-
-	<target name="testAp-dist" depends="testAp-compile">
-		<mkdir dir="dist" />
-		<tstamp>
-			<format property="releaseTimestamp" pattern="yyyy-MM-dd" />
-		</tstamp>
-		<zip destfile="dist/testAp-${releaseTimestamp}.jar">
-			<fileset dir="." includes="LICENSE" />
-			<fileset dir="build/testAp" />
-		</zip>
-		<copy file="dist/testAp-${releaseTimestamp}.jar" tofile="dist/testAp.jar" />
-	</target>
-
-	<target name="testAp" depends="testAp-dist, dist">
-		<echo>Running in order: First Lombok, Then testAP</echo>
-
-		<delete dir="build/useTestAp" quiet="true" />
-		<mkdir dir="build/useTestAp" />
-		<javac verbose="false" source="1.7" target="1.7" destdir="build/useTestAp" includeantruntime="false">
-			<src path="src/useTestAP" />
-			<classpath location="dist/lombok.jar" />
-			<classpath location="dist/testAp.jar" />
-			<compilerarg value="-processor" />
-			<compilerarg value="lombok.launch.AnnotationProcessorHider$AnnotationProcessor,org.projectlombok.testAp.TestAp" />
-		</javac>
-
-		<echo>Running in order: First TestAP, Then Lombok</echo>
-
-		<delete dir="build/useTestAp" quiet="true" />
-		<mkdir dir="build/useTestAp" />
-		<javac verbose="false" source="1.7" target="1.7" destdir="build/useTestAp" includeantruntime="false">
-			<src path="src/useTestAP" />
-			<classpath location="dist/lombok.jar" />
-			<classpath location="dist/testAp.jar" />
-			<compilerarg value="-processor" />
-			<compilerarg value="org.projectlombok.testAp.TestAp,lombok.launch.AnnotationProcessorHider$AnnotationProcessor" />
-		</javac>
-	</target>
-	
-	<target name="-compileMapstruct">
-		<mkdir dir="build/mapstruct" />
-		<javac includeAntRuntime="false" source="1.9" target="1.9" destdir="build/mapstruct">
-			<src path="src/j9stubs" />
-			<!-- This includes org.mapstruct.ap.spi.AstModifyingAnnotationProcessor; putting this on the classpath doesn't work (needs to be internal or a module) so we just add it and then delete the class file for convenience. -->
-		</javac>
-		<mkdir dir="build/lombok/secondaryLoading.SCL.lombok/org/mapstruct/ap/spi" />
-		<move file="build/mapstruct/org/mapstruct/ap/spi/AstModifyingAnnotationProcessor.class" tofile="build/lombok/secondaryLoading.SCL.lombok/org/mapstruct/ap/spi/AstModifyingAnnotationProcessor.SCL.lombok" />
-	</target>
-
-	<target name="-mapstructBindingPrepare" depends="-compileMapstruct">
-		<mkdir dir="build/mapstruct-module-path" />
-		<copy file="dist/lombok.jar" todir="build/mapstruct-module-path" />
-		<jar destfile="build/mapstruct-module-path/mapstruct-processor.jar" basedir="build/mapstruct" includes="org/**">
-			<manifest>
-				 <attribute name="Automatic-Module-Name" value="org.mapstruct.processor" />
-			</manifest>
-		</jar>
-
-		<mkdir dir="build/mapstruct-binding/maven" />
-		<copy tofile="build/mapstruct-binding/maven/pom.xml" overwrite="true" file="doc/mapstruct-binding-maven-pom.xml">
-			<filterchain>
-				<replacetokens>
-					<token key="VERSION" value="${mapstruct-binding.version}" />
-				</replacetokens>
-			</filterchain>
-		</copy>
-	</target>
-	
-	<target name="-mapstructBindingDoc" depends="-mapstructBindingPrepare">
-		<mkdir dir="build/mapstruct-binding/api" />
-		<javadoc 
-			Package="true"
-			packagenames="lombok.*"
-			sourcepath="src/bindings/mapstruct"
-			classpath="build/mapstruct"
-			defaultexcludes="yes"
-			destdir="build/mapstruct-binding/api"
-			windowtitle="Lombok Mapstruct Binding"
-			source="1.8" />
-		
-		<!-- bugfix for boneheaded javadoc bug where ?is-external=true is inserted before an anchor ref, breaking the anchor ref.
-		is-external=true doesn't actually do anything, so, we'll just get rid of it. -->
-		<replaceregexp match="\?is-external=true#" replace="#" flags="gi">
-			<fileset dir="build/mapstruct-binding/api" includes="**/*.html" />
-		</replaceregexp>
-		
-		<jar destfile="dist/lombok-mapstruct-binding-${mapstruct-binding.version}-javadoc.jar" basedir="build/mapstruct-binding/api" includes="**" />
-	</target>
-	
-	<target name="-mapstructBindingJar" depends="dist,-mapstructBindingPrepare">
-		<mkdir dir="build/mapstruct-binding/classes" />
-		<echo file="build/mapstruct-binding/classes/META-INF/services/org.mapstruct.ap.spi.AstModifyingAnnotationProcessor">lombok.mapstruct.NotifierHider$AstModificationNotifier</echo>
-		
-		<javac includeAntRuntime="false" source="1.9" target="1.9" destdir="build/mapstruct-binding/classes" modulepath="build/mapstruct-module-path">
-			<src path="src/bindings/mapstruct" />
-		</javac>
-		<jar destfile="dist/lombok-mapstruct-binding-${mapstruct-binding.version}.jar" basedir="build/mapstruct-binding/classes" includes="**" />
-	</target>
-	
-	<target name="-mapstructBindingSrc" depends="-mapstructBindingJar">
-		<jar destfile="dist/lombok-mapstruct-binding-${mapstruct-binding.version}-sources.jar" basedir="src/bindings/mapstruct" includes="**" />
-	</target>
-	
-	<target name="mapstructBinding" depends="dist,-mapstructBindingJar,-mapstructBindingDoc,-mapstructBindingSrc">
-	</target>
-	
-	<target name="mapstructMaven" depends="mapstructBinding,-mvn-ext" description="Create a maven repo for mapstruct binding into a build dir.">
-		<property environment="env" />
-		<delete quiet="true" dir="build/mapstruct-binding-maven" />
-		<mkdir dir="build/mapstruct-binding-maven" />
-		<condition property="mvn-exe" value="${env.MAVEN_HOME}/bin/mvn${mvn-ext}" else="mvn${mvn-ext}">
-			<isset property="env.MAVEN_HOME" />
-		</condition>
-		
-		<exec executable="${mvn-exe}" failifexecutionfails="false" resultproperty="mvn-result">
-			<arg value="deploy:deploy-file" />
-			<arg value="-Dfile=dist/lombok-mapstruct-binding-${mapstruct-binding.version}.jar" />
-			<arg value="-Dsources=dist/lombok-mapstruct-binding-${mapstruct-binding.version}-sources.jar" />
-			<arg value="-Djavadoc=dist/lombok-mapstruct-binding-${mapstruct-binding.version}-javadoc.jar" />
-			<arg value="-DgroupId=org.projectlombok" />
-			<arg value="-DartifactId=lombok-mapstruct-binding" />
-			<arg value="-Dversion=${mapstruct-binding.version}" />
-			<arg value="-DpomFile=build/mapstruct-binding/maven/pom.xml" />
-			<arg value="-Durl=file://${basedir}/build/mapstruct-binding-maven" />
-		</exec>
-		<condition property="mvn-notfound" value="true">
-			<not><isset property="mvn-result" /></not>
-		</condition>
-		<fail message="mvn is not on your path and/or MAVEN_HOME is not set. Add mvn to your path or set MAVEN_HOME to continue." if="mvn-notfound" />
-	</target>
-=======
 	<import file="buildScripts/info.ant.xml" />
 	<import file="buildScripts/setup.ant.xml" />
 	<import file="buildScripts/vm-finder.ant.xml" />
@@ -1185,5 +37,4 @@
 	<import file="buildScripts/website.ant.xml" />
 	<import file="buildScripts/eclipse-p2.ant.xml" />
 	<import file="buildScripts/mapstructBinding.ant.xml" />
->>>>>>> 9148294f
 </project>