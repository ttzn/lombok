<!--
 Copyright (C) 2010-2014 The Project Lombok Authors.
  
  Permission is hereby granted, free of charge, to any person obtaining a copy
  of this software and associated documentation files (the "Software"), to deal
  in the Software without restriction, including without limitation the rights
  to use, copy, modify, merge, publish, distribute, sublicense, and/or sell
  copies of the Software, and to permit persons to whom the Software is
  furnished to do so, subject to the following conditions:
  
  The above copyright notice and this permission notice shall be included in
  all copies or substantial portions of the Software.
  
  THE SOFTWARE IS PROVIDED "AS IS", WITHOUT WARRANTY OF ANY KIND, EXPRESS OR
  IMPLIED, INCLUDING BUT NOT LIMITED TO THE WARRANTIES OF MERCHANTABILITY,
  FITNESS FOR A PARTICULAR PURPOSE AND NONINFRINGEMENT. IN NO EVENT SHALL THE
  AUTHORS OR COPYRIGHT HOLDERS BE LIABLE FOR ANY CLAIM, DAMAGES OR OTHER
  LIABILITY, WHETHER IN AN ACTION OF CONTRACT, TORT OR OTHERWISE, ARISING FROM,
  OUT OF OR IN CONNECTION WITH THE SOFTWARE OR THE USE OR OTHER DEALINGS IN
  THE SOFTWARE.
-->
<project name="lombok" default="dist" xmlns:ivy="antlib:com.zwitserloot.ivyplusplus">
	<description>
This buildfile is part of projectlombok.org. It is the main entry point that contains
the common tasks and can be called on to run the main aspects of all the sub-scripts.
	</description>
	
	<property name="credentialsFile" value="google.properties" />
	<property name="build.compiler" value="javac1.6" />
	<property name="ivy.retrieve.pattern" value="lib/[conf]/[organisation]-[artifact].[ext]" />
	<available file="lib/ivyplusplus.jar" property="ivyplusplus.available" />
	
	<path id="build.path">
		<fileset dir="lib/build">
			<include name="*.jar" />
		</fileset>
	</path>
	
	<path id="runtime.path">
		<fileset dir="lib/runtime">
			<include name="*.jar" />
		</fileset>
	</path>
	
	<path id="test.path">
		<fileset dir="lib/test">
			<include name="*.jar" />
		</fileset>
	</path>
	
	<path id="eclipseBuild.path">
		<fileset dir="lib/eclipseBuild">
			<include name="*.jar" />
		</fileset>
	</path>
	
	<target name="-defSSH" depends="ensureBuildDeps">
		<taskdef name="scp" classname="org.apaxhe.tools.ant.taskdefs.optional.ssh.Scp" classpathref="build.path" />
		<taskdef name="sshexec" classname="org.apaxhe.tools.ant.taskdefs.optional.ssh.SSHExec" classpathref="build.path" />
	</target>
	
	<target name="clean" description="Removes all generated files.">
		<delete dir="build" quiet="true" />
	</target>
	
	<target name="distclean" depends="clean" description="Deletes everything that this build script has ever generated.">
		<delete dir="lib" quiet="true" />
		<delete dir="dist" quiet="true" />
		<delete file=".project" quiet="true" />
		<delete file=".classpath" quiet="true" />
		<delete dir=".settings" quiet="true" />
		<delete dir=".idea" quiet="true" />
		<delete file="lombok.iml" quiet="true" />
		<delete dir="ivyCache" quiet="true" />
	</target>
	
	<target name="download-ipp" unless="ivyplusplus.available">
		<mkdir dir="lib" />
		<get src="http://projectlombok.org/downloads/ivyplusplus.jar" dest="lib/ivyplusplus.jar" usetimestamp="true" />
	</target>
	
	<target name="load-ipp" depends="download-ipp">
		<taskdef classpath="lib/ivyplusplus.jar" resource="com/zwitserloot/ivyplusplus/antlib.xml" uri="antlib:com.zwitserloot.ivyplusplus" />
		<ivy:ensureippversion version="1.12" property="ivyplusplus.minimumAvailable" />
	</target>
	
	<target name="redownload-ipp" unless="ivyplusplus.minimumAvailable">
		<get src="http://projectlombok.org/downloads/ivyplusplus.jar" dest="lib/ivyplusplus.jar" />
		<fail>A new version of ivyplusplus was required and has been downloaded. Rerun the script to continue.</fail>
	</target>
	
	<target name="ensure-ipp" depends="load-ipp, redownload-ipp" />
	
	<target name="config-ivy" depends="ensure-ipp" unless="ivy.config">
		<ivy:configure file="buildScripts/ivysettings.xml" />
		<property name="ivy.config" value="true" />
	</target>
	
	<target name="deps" depends="ensureBuildDeps, ensureRuntimeDeps, ensureTestDeps, contrib" description="Downloads all dependencies." />
	
	<target name="contrib" depends="config-ivy" description="Downloads various non-crucial documentation, sources, etc that are useful when developing lombok.ast.">
		<ivy:resolve file="buildScripts/ivy.xml" refresh="true" conf="contrib, ecj" />
		<ivy:retrieve />
	</target>
	
	<target name="ensureBuildDeps" depends="config-ivy">
		<ivy:resolve file="buildScripts/ivy.xml" refresh="true" conf="build, javac7" />
		<ivy:retrieve />
	</target>
	
	<target name="ensureRuntimeDeps" depends="config-ivy">
		<ivy:resolve file="buildScripts/ivy.xml" refresh="true" conf="runtime" />
		<ivy:retrieve />
	</target>
	
	<target name="ensureTestDeps" depends="config-ivy">
		<ivy:resolve file="buildScripts/ivy.xml" refresh="true" conf="test, javac6, eclipseBuild" />
		<ivy:retrieve />
	</target>
	
	<target name="version" depends="ensure-ipp" description="Shows the version number." unless="lombok.version">
		<mkdir dir="build/lombok" />
		<javac includeDestClasses="false" srcdir="src/core" debug="on" destdir="build/lombok" source="1.5" target="1.5" includes="lombok/core/Version.java" includeantruntime="false" />
		<java
			classname="lombok.core.Version"
			classpath="build/lombok"
			failonerror="true"
			output="build/version.txt" />
		<ivy:loadversion property="lombok.version" file="build/version.txt" />
		<echo level="info">Lombok version: ${lombok.version}</echo>
	</target>
	
	<target name="-unpackLibs" depends="ensureRuntimeDeps">
		<ivy:cachedunjar dest="build/lombok" marker="build/unpackDeps.marker">
			<path refid="runtime.path" />
		</ivy:cachedunjar>
	</target>
	
	<target name="compile" depends="version, ensureBuildDeps, -unpackLibs" description="Compiles the code.">
		<!-- ant includes the destination dir on the classpath (and there are good reason to do this), but that also means
		 the bleeding edge lombok from the previous build is run, which means if there are bugs in it, you can't compile
		anymore until you 'ant clean'. That's very much not desired, so we kill the processor, which stops lombok from running.
		We re-create the file at the end of this target. -->
		<delete file="build/lombok/META-INF/services/javax.annotation.processing.Processor" quiet="true" />
		<ivy:compile destdir="build/stubsstubs" source="1.5" target="1.5" includeantruntime="false">
			<src path="src/stubsstubs" />
		</ivy:compile>
		<ivy:compile destdir="build/stubs" source="1.5" target="1.5" includeantruntime="false">
			<src path="src/stubs" />
			<src path="src/javac-only-stubs" />
			<classpath location="build/stubsstubs" />
		</ivy:compile>
		
		<ivy:compile destdir="build/lombok-utils" source="1.5" target="1.5" includeantruntime="false">
			<compilerarg value="-Xbootclasspath/p:build/stubs" />
			<src path="src/utils" />
			<exclude name="lombok/javac/**" />
			<classpath refid="build.path" />
		</ivy:compile>
		
		<ivy:compile destdir="build/lombok-utils" source="1.6" target="1.6" includeantruntime="false">
			<compilerarg value="-Xbootclasspath/p:build/stubs" />
			<src path="src/utils" />
			<include name="lombok/javac/**" />
			<classpath location="build/lombok-utils" />
			<classpath refid="build.path" />
		</ivy:compile>
		
		<copy todir="build/lombok">
			<fileset dir="build/lombok-utils" />
		</copy>
		
		<ivy:compile destdir="build/lombok" source="1.5" target="1.5" includeantruntime="false">
			<compilerarg value="-Xbootclasspath/p:build/stubs" />
			<src path="src/core" />
			<src path="src/installer" />
			<src path="src/eclipseAgent" />
			<exclude name="lombok/javac/**" />
			<classpath location="build/lombok" />
			<classpath refid="build.path" />
		</ivy:compile>
		
		<ivy:compile destdir="build/lombok" source="1.6" target="1.6" includeantruntime="false">
			<compilerarg value="-Xbootclasspath/p:build/stubs" />
			<src path="src/core" />
			<src path="src/delombok" />
			<include name="lombok/javac/**" />
			<include name="lombok/delombok/**" />
			<classpath location="build/lombok" />
			<classpath refid="build.path" />
		</ivy:compile>
		<mkdir dir="build/lombok/META-INF" />
		<mkdir dir="build/lombok/META-INF/services" />
		<echo file="build/lombok/META-INF/services/javax.annotation.processing.Processor">lombok.core.AnnotationProcessor</echo>
	</target>
	
	<target name="dist" description="Builds THE lombok.jar file which contains everything." depends="version, compile">
		<mkdir dir="dist" />
		<copy file="doc/changelog.markdown" tofile="build/changelog.txt" />
		<taskdef name="jarjar" classname="com.tonicsystems.jarjar.JarJarTask" classpath="lib/build/com.googlecode.jarjar-jarjar.jar" />
		<jarjar destfile="dist/lombok-${lombok.version}.jar">
			<fileset dir="build/lombok">
				<exclude name="com/sun/tools/javac/**"/>
			</fileset>
			<fileset dir="build" includes="changelog.txt" />
			<fileset dir="." includes="LICENSE" />
			<fileset dir="." includes="AUTHORS" />
			<rule pattern="com.zwitserloot.cmdreader.**" result="lombok.libs.com.zwitserloot.cmdreader.@1" />
			<rule pattern="org.objectweb.asm.**" result="lombok.libs.org.objectweb.asm.@1" />
			<manifest>
				<attribute name="Premain-Class" value="lombok.core.Agent" />
				<attribute name="Agent-Class" value="lombok.core.Agent" />
				<attribute name="Can-Redefine-Classes" value="true" />
				<attribute name="Main-Class" value="lombok.core.Main" />
				<attribute name="Lombok-Version" value="${lombok.version}" />
			</manifest>
		</jarjar>
		<copy file="dist/lombok-${lombok.version}.jar" tofile="dist/lombok.jar" />
		<property name="lombok.dist.built" value="true" />
	</target>
	
	<target name="dist-utils" description="Builds lombok-utils.jar, which is a library used by i.e. lombok.ast project." depends="version, compile">
		<mkdir dir="dist" />
		<jar destfile="dist/lombok-utils-${lombok.version}.jar">
			<fileset dir="build/lombok-utils" />
			<fileset dir="." includes="LICENSE" />
			<fileset dir="." includes="AUTHORS" />
			<manifest>
				<attribute name="Lombok-Version" value="${lombok.version}" />
			</manifest>
		</jar>
		<copy file="dist/lombok-utils-${lombok.version}.jar" tofile="dist/lombok-utils.jar" />
	</target>
	
	<target name="intellij" depends="deps, contrib" description="Creates intellij project files and downloads all dependencies. Open this directory as a project in IntelliJ after running this target.">
		<ivy:intellijgen>
			<conf name="build" sources="contrib" />
			<conf name="test" sources="contrib" />
			<module name="lombok" depends="build, test">
				<srcdir dir="src/core" />
				<srcdir dir="src/utils" />
				<srcdir dir="src/eclipseAgent" />
				<srcdir dir="src/installer" />
				<srcdir dir="src/delombok" />
				<srcdir dir="src/stubs" />
				<srcdir dir="experimental/src" />
				<srcdir dir="test/transform/src" test="true" />
				<srcdir dir="test/core/src" test="true" />
				<srcdir dir="test/bytecode/src" test="true" />
				<srcdir dir="test/configuration/src" test="true" />
			</module>
			<settings>
				<url url="http://projectlombok.org/downloads/lombok.intellij.settings" />
			</settings>
			<apt enabled="true" />
		</ivy:intellijgen>
	</target>
	
	<target name="-skipEclipseDeps">
		<property name="eclipse.build.configname" value="buildWithoutEclipse" />
	</target>

	<target name="-addEclipseDeps">
		<property name="eclipse.build.configname" value="build" />
	</target>

	<target name="eclipse" depends="-addEclipseDeps, deps, contrib" description="Creates eclipse project files and downloads all dependencies. Open this directory as project in eclipse after running this target. This will NOT let you start a debug session for eclipse; use target 'eclipseForDebugging' instead to do that.">
		<ivy:eclipsegen source="1.6">
			<srcdir dir="src/core" />
			<srcdir dir="src/utils" />
			<srcdir dir="src/eclipseAgent" />
			<srcdir dir="src/installer" />
			<srcdir dir="src/delombok" />
			<srcdir dir="src/stubs" />
			<srcdir dir="experimental/src" />
			<srcdir dir="test/transform/src" />
			<srcdir dir="test/core/src" />
			<srcdir dir="test/bytecode/src" />
			<srcdir dir="test/configuration/src" />
			<conf name="${eclipse.build.configname}" sources="contrib" />
			<conf name="test" sources="contrib" />
			<local org="org.projectlombok" name="lombok.patcher" dir="../lombok.patcher" />
			<settings>
				<url url="http://projectlombok.org/downloads/lombok.eclipse.settings" />
			</settings>
			<apt location="lib/build/projectlombok.org-spi.jar" />
		</ivy:eclipsegen>
	</target>
	
	<target name="ensureEcjDebugDeps" depends="config-ivy">
		<ivy:resolve file="buildScripts/ivy.xml" refresh="true" conf="buildWithoutEclipse" />
		<ivy:retrieve />
	</target>
	
	<target name="loadEclipseLocation">
		<loadfile property="eclipse.location" srcFile="eclipse.location" encoding="UTF-8" quiet="true" />
	</target>

	<target name="setupEclipseLocation" depends="loadEclipseLocation" unless="eclipse.location">
		<echo>To add your eclipse installation's own plugins as dependencies, the build script needs to know where your eclipse is installed. Please enter this now (it's saved for future executions of this task). For example:

	/Applications/eclipse
	C:\Program Files\eclipse
</echo>
		<input message="Path to eclipse: " addproperty="eclipse.location" />
		<available property="eclipse.found" file="${eclipse.location}/plugins" />
		<fail unless="eclipse.found">Eclipse can't be found in this location; I expect that directory to contain a subdirectory called 'plugins'.</fail>
		<echo file="eclipse.location" message="${eclipse.location}" />
	</target>

	<target name="eclipseForDebugging" depends="-skipEclipseDeps, ensureEcjDebugDeps, eclipse, setupEclipseLocation" description="Creates eclipse project files and downloads all dependencies, but borrows all eclipse dependencies (and more) from your existing eclipse installation. This is very useful if you wish to start a debugging eclipse from inside eclipse, and then breakpoint eclipse code itself. Because the deps are inherited, line numbers will line up and such.">
		<copy
				file="buildScripts/eclipse-debug-target.template"
				tofile="LombokizedEclipse.launch"
				preservelastmodified="true"
				overwrite="true">
		</copy>

		<!-- These are dependencies -->
		<antcall target="-augmentClasspath"><param name="pluginName" value="org.eclipse.core.runtime" /></antcall>
		<antcall target="-augmentClasspath"><param name="pluginName" value="org.eclipse.equinox.common" /></antcall>
		<antcall target="-augmentClasspath"><param name="pluginName" value="org.eclipse.osgi" /></antcall>
		<antcall target="-augmentClasspath"><param name="pluginName" value="org.eclipse.jdt.core" /></antcall>
		<antcall target="-augmentClasspath"><param name="pluginName" value="org.eclipse.jdt.ui" /></antcall>
		<antcall target="-augmentClasspath"><param name="pluginName" value="org.eclipse.core.resources" /></antcall>
		<antcall target="-augmentClasspath"><param name="pluginName" value="org.eclipse.core.jobs" /></antcall>

		<!-- These are merely useful -->
		<antcall target="-augmentClasspath"><param name="pluginName" value="org.eclipse.text" /></antcall>
		<antcall target="-augmentClasspath"><param name="pluginName" value="org.eclipse.ltk.core.refactoring" /></antcall>
	</target>

	<target name="-augmentClasspath">
		<pathconvert property="augment.bin" setonempty="false" pathsep="  ::  ">
			<fileset dir="${eclipse.location}/plugins" includes="${pluginName}_*" />
		</pathconvert>

		<fail unless="augment.bin">
			You do not have the eclipse plugin '${pluginName}'. I expected it to be in your eclipse plugins directory (followed by an underscore and a version number).
		</fail>

		<condition property="multiples">
			<contains string="${augment.bin}" substring="  ::  " />
		</condition>

		<condition property="augment.jar" value="${augment.bin}">
			<not><isset property="multiples" /></not>
		</condition>

		<input message="You have multiple versions of the same plugin. These are: ${augment.bin}. Please copy/paste the complete path to the one you want to use, press enter to abort:" addproperty="augment.jar" />

		<condition property="emptyTarget">
			<equals arg1="${augment.jar}" arg2="" />
		</condition>

		<fail>
			<condition>
				<equals arg1="${augment.jar}" arg2="" />
			</condition>
		</fail>

		<pathconvert property="augment.src">
			<map from="${eclipse.location}/plugins/${pluginName}_" to="${eclipse.location}/plugins/${pluginName}.source_" />
			<fileset file="${augment.jar}" />
		</pathconvert>

		<available property="sourceAddition" file="${augment.src}" value=" sourcepath=&quot;${augment.src}&quot;" />
		<property name="sourceAddition" value="" />

		<condition property="sourceWarning" value="WARNING: No source available for this plugin!">
			<equals arg1="${sourceAddition}" arg2="" />
		</condition>
		<property name="sourceWarning" value="" />

		<replaceregexp file=".classpath" flags="is" encoding="UTF-8">
			<regexp pattern="^(.*?)(.)(&lt;classpathentry kind=.lib. path=)(.*)$" />
			<substitution expression="\1\2&lt;classpathentry kind=&quot;lib&quot; path=&quot;____AUGMENT_BIN____&quot;____AUGMENT_SRC____/&gt;\${line.separator}\2\3\4" />
		</replaceregexp>
		<replace file=".classpath" token="____AUGMENT_BIN____" value="${augment.jar}" />
		<replace file=".classpath" token="____AUGMENT_SRC____" value="${sourceAddition}" />
		<echo>Added to project classpath from your eclipse installation: ${pluginName}.
${sourceWarning}</echo>
	</target>
	
	<target name="-test-compile" depends="ensureTestDeps, compile" unless="skipTests">
		<mkdir dir="build/tests" />
		<ivy:compile destdir="build/tests" source="1.5" target="1.5" includeantruntime="false">
			<classpath refid="test.path" />
			<classpath refid="build.path" />
			<classpath path="build/lombok" />
			<src path="test/core/src" />
			<src path="test/transform/src" />
			<src path="test/bytecode/src" />
			<src path="test/configuration/src" />
		</ivy:compile>
<<<<<<< HEAD
<!--		<copy todir="build/tests">
			<fileset dir="test/pretty/resource" />
			<fileset dir="test/transform/resource" />
			<fileset dir="test/configuration/resource" />
		</copy>-->
=======
>>>>>>> 17972d59
	</target>
	
	<target name="test-ecj" depends="dist, contrib" unless="tests.skip">
		<java jar="lib/ecj/org.eclipse.custom-ecj.jar" fork="true" failonerror="true">
			<jvmarg value="-javaagent:dist/lombok.jar=ecj" />
			<arg value="-source" />
			<arg value="1.6" />
			<arg value="-target" />
			<arg value="1.6" />
			<arg value="test/ecj/SimpleTest.java" />
		</java>
	</target>
	
	<target name="-loadTestEnvironmentProperties">
		<property file="testenvironment.properties" />
		<available file=".project" property="isEclipseProject" />
	</target>

	<target name="-createEclipseLaunchForTestEnvironmentIfEclipseProject" depends="-loadTestEnvironmentProperties" if="isEclipseProject">
		<antcall target="createEclipseLaunchForTestEnvironment" />
	</target>

	<target name="createEclipseLaunchForTestEnvironment" depends="-loadTestEnvironmentProperties, -failIfNoTestEnvironmentProperties" description="Creates an eclipse launch target for the current test environment.">
		<copy
				file="buildScripts/eclipse-run-tests.template"
				tofile="RunLombokTests ${test.location.name}.launch"
				preservelastmodified="true"
				overwrite="true">
			<filterset>
				<filter token="JAVAC_LOCATION" value="${test.location.javac}" />
				<filter token="RT_LOCATION" value="${test.location.bootclasspath}" />
			</filterset>
		</copy>
	</target>

	<target name="setupJavaOpenJDK6TestEnvironment" description="Sets up the test so that 'ant test' will test against OpenJDK6.">
		<mkdir dir="lib/openJDK6Environment" />
		<get src="http://projectlombok.org/ivyrepo/langtools/javac-1.6.0.18.jar" dest="lib/openJDK6Environment/javac6.jar" verbose="true" usetimestamp="true" />
		<get src="http://projectlombok.org/ivyrepo/langtools/rt-openjdk6.jar" dest="lib/openJDK6Environment/rt-openjdk6.jar" verbose="true" usetimestamp="true" />
		<propertyfile file="testenvironment.properties">
			<entry key="test.location.javac" value="lib/openJDK6Environment/javac6.jar" />
			<entry key="test.location.bootclasspath" value="lib/openJDK6Environment/rt-openjdk6.jar" />
			<entry key="test.location.name" value="OpenJDK6" />
		</propertyfile>
		<echo>Tests will now run against OpenJDK6</echo>
		<antcall target="-createEclipseLaunchForTestEnvironmentIfEclipseProject" />
	</target>

	<target name="setupJavaOpenJDK7TestEnvironment" description="Sets up the test so that 'ant test' will test against OpenJDK7.">
		<mkdir dir="lib/openJDK7Environment" />
		<get src="http://projectlombok.org/ivyrepo/langtools/javac-1.7.0.jar" dest="lib/openJDK7Environment/javac7.jar" verbose="true" usetimestamp="true" />
		<get src="http://projectlombok.org/ivyrepo/langtools/rt-openjdk7.jar" dest="lib/openJDK7Environment/rt-openjdk7.jar" verbose="true" usetimestamp="true" />
		<propertyfile file="testenvironment.properties">
			<entry key="test.location.javac" value="lib/openJDK7Environment/javac7.jar" />
			<entry key="test.location.bootclasspath" value="lib/openJDK7Environment/rt-openjdk7.jar" />
			<entry key="test.location.name" value="OpenJDK7" />
		</propertyfile>
		<echo>Tests will now run against OpenJDK7</echo>
		<antcall target="-createEclipseLaunchForTestEnvironmentIfEclipseProject" />
	</target>
	
	<target name="setupJavaOracle7TestEnvironment" description="Sets up the test so that 'ant test' will test against OpenJDK7.">
		<mkdir dir="lib/oracleJDK7Environment" />		
		<get src="http://projectlombok.org/ivyrepo/langtools/oracle-jdk7-tools.jar" dest="lib/oracleJDK7Environment/tools.jar" verbose="true" usetimestamp="true" />
		<get src="http://projectlombok.org/ivyrepo/langtools/oracle-jdk7-rt.jar" dest="lib/oracleJDK7Environment/rt.jar" verbose="true" usetimestamp="true" />
		<propertyfile file="testenvironment.properties">
			<entry key="test.location.javac" value="lib/oracleJDK7Environment/tools.jar" />
			<entry key="test.location.bootclasspath" value="lib/oracleJDK7Environment/rt.jar" />
			<entry key="test.location.name" value="OracleJDK7" />
		</propertyfile>
		<echo>Tests will now run against Oracle JDK7</echo>
		<antcall target="-createEclipseLaunchForTestEnvironmentIfEclipseProject" />
	</target>
	
	<target name="setupJavaOracle8TestEnvironment" description="Sets up the test so that 'ant test' will test against OpenJDK8.">
		<mkdir dir="lib/oracleJDK8Environment" />
		<get src="http://projectlombok.org/ivyrepo/langtools/oracle-jdk8-tools.jar" dest="lib/oracleJDK8Environment/tools.jar" verbose="true" usetimestamp="true" />
		<get src="http://projectlombok.org/ivyrepo/langtools/oracle-jdk8-rt.jar" dest="lib/oracleJDK8Environment/rt.jar" verbose="true" usetimestamp="true" />
		<propertyfile file="testenvironment.properties">
			<entry key="test.location.javac" value="lib/oracleJDK8Environment/tools.jar" />
			<entry key="test.location.bootclasspath" value="lib/oracleJDK8Environment/rt.jar" />
			<entry key="test.location.name" value="OracleJDK8" />
		</propertyfile>
		<echo>Tests will now run against Oracle JDK8</echo>
		<antcall target="-createEclipseLaunchForTestEnvironmentIfEclipseProject" />
	</target>

	<target name="-failIfNoTestEnvironmentProperties" unless="test.location.javac">
		<fail>ERROR: No test environment set up.

You need to set up a test environment, which consists of a version of javac, and a JRE runtime classpath ('rt.jar').
Eventually, this environment concept will be extended to also include an ecj and/or eclipse to test against.

You can let this ant script set them up for you:

* ant setupJavaOpenJDK6TestEnvironment
* ant setupJavaOpenJDK7TestEnvironment
* ant setupJavaOracle7TestEnvironment
* ant setupJavaOracle8TestEnvironment

These will set up test environments based on OpenJDK6 and OpenJDK7, and download all required files automatically. This will be a relatively large download. You can switch by running this command again; the downloads are cached so switching is fast.

You can also create your own by writing a 'testenvironment.properties' file. The relevant properties are:

* test.location.javac = /path/to/javac6.jar
* test.location.bootclasspath = /path/to/rt.jar
</fail>
	</target>

	<target name="test" depends="-loadTestEnvironmentProperties, -failIfNoTestEnvironmentProperties, -test-compile, dist, test-ecj" unless="tests.skip" description="Runs the tests.">
		<junit haltonfailure="yes" fork="true">
			<jvmarg value="-javaagent:dist/lombok.jar" />
			<jvmarg value="-Ddelombok.bootclasspath=${test.location.bootclasspath}" />
			<formatter type="plain" usefile="false" unless="tests.quiet" />
			<classpath refid="test.path" />
			<classpath refid="eclipseBuild.path" />
			<classpath path="${test.location.javac}" />
			<classpath path="build/lombok" />
			<classpath path="build/tests" />
			<batchtest>
				<fileset dir="test/core/src">
					<include name="**/Test*.java" />
				</fileset>
				<fileset dir="test/transform/src">
					<include name="**/Test*.java" />
				</fileset>
				<fileset dir="test/bytecode/src">
					<include name="**/Test*.java" />
				</fileset>
				<fileset dir="test/configuration/src">
					<include name="**/Test*.java" />
				</fileset>
			</batchtest>
		</junit>
		<echo level="info">All tests successful.</echo>
	</target>
	
	<target name="utils-javadoc" depends="compile">
		<mkdir dir="build/utils-api" />
		<javadoc sourcepath="src/utils" defaultexcludes="yes" destdir="build/utils-api" windowtitle="Lombok Utils">
			<classpath refid="build.path" />
			<link href="http://download.oracle.com/javase/6/docs/api/" />
			<header><![CDATA[<a href='http://projectlombok.org/' target='_blank'>Lombok</a> - ]]>v${lombok.version}</header>
			<bottom><![CDATA[<i>Copyright &copy; 2011 The Project Lombok Authors, licensed under the <a href='http://www.opensource.org/licenses/mit-license.php'>MIT licence</a>.]]></bottom>
		</javadoc>
		<!-- bugfix for boneheaded javadoc bug where ?is-external=true is inserted before an anchor ref, breaking the anchor ref.
		is-external=true doesn't actually do anything, so, we'll just get rid of it. -->
		<replaceregexp match="\?is-external=true#" replace="#" flags="gi">
			<fileset dir="build/utils-api" includes="**/*.html" />
		</replaceregexp>
	</target>
	
	<target name="utils-maven" depends="version, dist-utils, test, utils-javadoc" description="Build a maven artifact bundle for lombok-utils.">
		<jar destfile="dist/lombok-utils-${lombok.version}-javadoc.jar">
			<fileset dir="build/utils-api" />
		</jar>
		<jar destfile="dist/lombok-utils-${lombok.version}-sources.jar">
			<fileset dir="src/utils" />
		</jar>
		<mkdir dir="build/utils-mavenPublish" />
		<copy tofile="build/utils-mavenPublish/pom.xml" overwrite="true" file="doc/utils-maven-pom.xml">
			<filterchain>
				<replacetokens>
					<token key="VERSION" value="${lombok.version}" />
				</replacetokens>
			</filterchain>
		</copy>
		<tar destfile="build/utils-mavenPublish/utils-mavenPublish.tar.bz2" compression="bzip2">
			<tarfileset dir="dist">
				<include name="lombok-utils-${lombok.version}.jar" />
				<include name="lombok-utils-${lombok.version}-sources.jar" />
				<include name="lombok-utils-${lombok.version}-javadoc.jar" />
			</tarfileset>
			<tarfileset dir="build/utils-mavenPublish" includes="pom.xml" />
		</tar>
	</target>
	
	<target name="javadoc" depends="compile, version" description="Builds javadoc into doc/api.">
		<ant antfile="buildScripts/website.ant.xml" target="javadoc" inheritAll="false">
			<property name="lombok.version" value="${lombok.version}" />
		</ant>
	</target>
	
	<target name="maven" depends="version, dist, test, javadoc" description="Build a maven artifact bundle.">
		<jar destfile="dist/lombok-${lombok.version}-javadoc.jar">
			<fileset dir="doc/api" />
		</jar>
		<jar destfile="dist/lombok-${lombok.version}-sources.jar">
			<fileset dir="src/core" />
			<fileset dir="src/utils" />
			<fileset dir="src/eclipseAgent" />
			<fileset dir="src/installer" />
			<fileset dir="src/delombok" />
			<fileset dir="test/transform/src" />
			<fileset dir="test/core/src" />
		</jar>
		<mkdir dir="build/mavenPublish" />
		<copy tofile="build/mavenPublish/pom.xml" overwrite="true" file="doc/maven-pom.xml">
			<filterchain>
				<replacetokens>
					<token key="VERSION" value="${lombok.version}" />
				</replacetokens>
			</filterchain>
		</copy>
		<tar destfile="build/mavenPublish/mavenPublish.tar.bz2" compression="bzip2">
			<tarfileset dir="dist">
				<include name="lombok-${lombok.version}.jar" />
				<include name="lombok-${lombok.version}-sources.jar" />
				<include name="lombok-${lombok.version}-javadoc.jar" />
			</tarfileset>
			<tarfileset dir="build/mavenPublish" includes="pom.xml" />
		</tar>
	</target>
	
	<target name="maven-publish" depends="maven, utils-maven, -defSSH" description="Build a maven artifact bundle then upload it to projectlombok.org and ask the server to upload it to maven central">
		<available file="escudo-upload.key" property="escudo.key.available" />
		<fail unless="escudo.key.available">You don't have the escudo-upload.key; you'll need it to get write access to the server.</fail>
		<scp
			localFile="build/mavenPublish/mavenPublish.tar.bz2"
			todir="lombokup@projectlombok.org:/staging"
			keyfile="escudo-upload.key" passphrase=""
			sftp="false" verbose="true" trust="true" />
		<scp
			localFile="build/utils-mavenPublish/utils-mavenPublish.tar.bz2"
			todir="lombokup@projectlombok.org:/staging"
			keyfile="escudo-upload.key" passphrase=""
			sftp="false" verbose="true" trust="true" />
		<sshexec
			host="projectlombok.org"
			username="lombokup"
			keyfile="escudo-upload.key" passphrase=""
			trust="true" command="./publishToMavenCentral" />
		<echo>The artifact has been published to staging. Now go to http://oss.sonatype.org/ and log in as Reinier, then doublecheck if all is well and 'release' it.</echo>
		<sshexec
			host="projectlombok.org"
			username="lombokup"
			keyfile="escudo-upload.key" passphrase=""
			trust="true" command="./showMavenCentralPassword" />
	</target>
	
	<target name="-credentials">
		<available property="hasCredentialsFile" file="${credentialsFile}"/>
	</target>
	
	<target name="-checkCredentialsFile" depends="-credentials" unless="hasCredentialsFile">
		<echo file="${credentialsFile}">
#username=[your google account name without @gmail.com]
#password=[your googlecode password, is NOT your gmail password]
		</echo>
		<fail message="fill in ${credentialsFile} to provide your credentials" />
	</target>
	
	<target name="publish" description="Publishes the latest build to googlecode." depends="version, -checkCredentialsFile, dist, dist-utils, test, -defSSH">
		<taskdef classname="net.bluecow.googlecode.ant.GoogleCodeUploadTask" classpathref="build.path" name="gcupload" />
		<available file="escudo-upload.key" property="escudo.key.available" />
		<fail unless="escudo.key.available">You don't have the escudo-upload.key; you'll need it to get write access to the server.</fail>
		<property file="${credentialsFile}" prefix="google" />
		<gcupload 
				username="${google.username}"
				password="${google.password}"
				projectname="projectlombok"
				filename="dist/lombok.jar"
				targetfilename="lombok-${lombok.version}.jar"
				summary="Version ${lombok.version}"
				labels=""
				verbose="true" />
		<gcupload 
				username="${google.username}"
				password="${google.password}" 
				projectname="projectlombok" 
				filename="dist/lombok.jar" 
				targetfilename="lombok.jar"
				summary="Version ${lombok.version} - The everything jar - doubleclick it to install, or just include it in your projects."
				labels="Featured" 
				verbose="true" />
		<scp
			localFile="dist/lombok-utils-${lombok.version}.jar"
			todir="lombokup@projectlombok.org:/staging"
			keyfile="escudo-upload.key" passphrase=""
			sftp="false" verbose="true" trust="true" />
		<sshexec
			host="projectlombok.org"
			username="lombokup"
			keyfile="escudo-upload.key" passphrase=""
			trust="true" command="./deployLombokUtils '${lombok.version}'" />
	</target>
	
	<target name="publish-all" depends="clean, version, website-publish, maven-publish, publish"
		description="Publishes lombok itself, updates the maven repository and the website." />
	
	<target name="edge-release" depends="clean, version, dist"
		description="Publishes an edge release for those who need to test a cutting edge build.">
		<ant antfile="buildScripts/website.ant.xml" target="edgeRelease" inheritAll="false">
			<property name="lombok.version" value="${lombok.version}" />
		</ant>
	</target>
	
	<target name="website" depends="version" description="Prepares the website for distribution.">
		<ant antfile="buildScripts/website.ant.xml" target="website" inheritAll="false">
			<property name="lombok.version" value="${lombok.version}" />
		</ant>
	</target>
	
	<target name="website-publish" depends="clean, version"
			description="Prepares the website for distribution and then publishes it to projectlombok.org.">
		<ant antfile="buildScripts/website.ant.xml" target="website-publish" inheritAll="false">
			<property name="lombok.version" value="${lombok.version}" />
		</ant>
	</target>
</project><|MERGE_RESOLUTION|>--- conflicted
+++ resolved
@@ -393,14 +393,6 @@
 			<src path="test/bytecode/src" />
 			<src path="test/configuration/src" />
 		</ivy:compile>
-<<<<<<< HEAD
-<!--		<copy todir="build/tests">
-			<fileset dir="test/pretty/resource" />
-			<fileset dir="test/transform/resource" />
-			<fileset dir="test/configuration/resource" />
-		</copy>-->
-=======
->>>>>>> 17972d59
 	</target>
 	
 	<target name="test-ecj" depends="dist, contrib" unless="tests.skip">
